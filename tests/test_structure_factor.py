import os
import pickle

import numpy as np
import pytest

from hypton.structure_factor import StructureFactor
from hypton.utils import pair_correlation_function_ginibre, structure_factor_ginibre


@pytest.fixture
def radius():
    return np.linspace(0, 80, 500)


@pytest.fixture
def norm_k():
    return np.linspace(1, 10, 1000)


@pytest.fixture
def ginibre_pp():
    test_dir = os.path.dirname(os.path.abspath(__file__))
    project_dir = os.path.join(test_dir, os.pardir)
    path_to_file = os.path.join(project_dir, "data", "test_pp.pickle")
    with open(path_to_file, "rb") as file:
        ginibre_pp = pickle.load(file)
    return ginibre_pp


def test_interpolate_pcf_ginibre(ginibre_pp, radius):
    sf_pp = StructureFactor(ginibre_pp)
    pcf_r = pair_correlation_function_ginibre(radius)
    _, interp_pcf = sf_pp.interpolate_pcf(radius, pcf_r)
    x = np.linspace(5, 10, 30)
    computed_pcf = interp_pcf(x)
    expected_pcf = pair_correlation_function_ginibre(x)
    np.testing.assert_almost_equal(computed_pcf, expected_pcf)


<<<<<<< HEAD
@pytest.mark.parametrize("pp, pcf, norm_k, rmax", [(ginibre_pp, pcf_ginibre, k, 80)])
def test_compute_sf_hankel_quadrature_Ogata(pp, pcf, norm_k, rmax):
    sf_pp = StructureFactor(pp)
    norm_k, sf = sf_pp.compute_sf_hankel_quadrature(
        pcf, norm_k=norm_k, rmax=rmax, step_size=0.01, nb_points=1000
=======
def test_compute_structure_factor_ginibre_with_ogata(ginibre_pp, norm_k):
    sf_pp = StructureFactor(ginibre_pp)
    method = "Ogata"
    params = dict(rmax=80, step_size=0.01, nb_points=1000)
    norm_k, sf_computed = sf_pp.compute_sf_hankel_quadrature(
        pair_correlation_function_ginibre, norm_k=norm_k, method=method, **params
>>>>>>> 67a6bf79
    )
    sf_expected = structure_factor_ginibre(norm_k)
    np.testing.assert_almost_equal(sf_computed, sf_expected)


<<<<<<< HEAD
@pytest.mark.parametrize("pp, pcf, rmax", [(ginibre_pp, pcf_ginibre, 80)])
def test_compute_sf_hankel_quadrature_Baddour(pp, pcf, rmax):
    sf_pp = StructureFactor(pp)
    norm_k, sf = sf_pp.compute_sf_hankel_quadrature(
        pcf, method="BaddourChouinard", rmax=rmax, nb_points=800
=======
def test_compute_structure_factor_ginibre_with_baddour_chouinard(ginibre_pp):
    sf_pp = StructureFactor(ginibre_pp)
    method = "BaddourChouinard"
    params = dict(rmax=80, nb_points=800)
    norm_k, sf_computed = sf_pp.compute_sf_hankel_quadrature(
        pair_correlation_function_ginibre, norm_k=None, method=method, **params
>>>>>>> 67a6bf79
    )
    sf_expected = structure_factor_ginibre(norm_k)
    np.testing.assert_almost_equal(sf_computed, sf_expected)<|MERGE_RESOLUTION|>--- conflicted
+++ resolved
@@ -38,39 +38,23 @@
     np.testing.assert_almost_equal(computed_pcf, expected_pcf)
 
 
-<<<<<<< HEAD
-@pytest.mark.parametrize("pp, pcf, norm_k, rmax", [(ginibre_pp, pcf_ginibre, k, 80)])
-def test_compute_sf_hankel_quadrature_Ogata(pp, pcf, norm_k, rmax):
-    sf_pp = StructureFactor(pp)
-    norm_k, sf = sf_pp.compute_sf_hankel_quadrature(
-        pcf, norm_k=norm_k, rmax=rmax, step_size=0.01, nb_points=1000
-=======
 def test_compute_structure_factor_ginibre_with_ogata(ginibre_pp, norm_k):
     sf_pp = StructureFactor(ginibre_pp)
     method = "Ogata"
     params = dict(rmax=80, step_size=0.01, nb_points=1000)
     norm_k, sf_computed = sf_pp.compute_sf_hankel_quadrature(
         pair_correlation_function_ginibre, norm_k=norm_k, method=method, **params
->>>>>>> 67a6bf79
     )
     sf_expected = structure_factor_ginibre(norm_k)
     np.testing.assert_almost_equal(sf_computed, sf_expected)
 
 
-<<<<<<< HEAD
-@pytest.mark.parametrize("pp, pcf, rmax", [(ginibre_pp, pcf_ginibre, 80)])
-def test_compute_sf_hankel_quadrature_Baddour(pp, pcf, rmax):
-    sf_pp = StructureFactor(pp)
-    norm_k, sf = sf_pp.compute_sf_hankel_quadrature(
-        pcf, method="BaddourChouinard", rmax=rmax, nb_points=800
-=======
 def test_compute_structure_factor_ginibre_with_baddour_chouinard(ginibre_pp):
     sf_pp = StructureFactor(ginibre_pp)
     method = "BaddourChouinard"
     params = dict(rmax=80, nb_points=800)
     norm_k, sf_computed = sf_pp.compute_sf_hankel_quadrature(
         pair_correlation_function_ginibre, norm_k=None, method=method, **params
->>>>>>> 67a6bf79
     )
     sf_expected = structure_factor_ginibre(norm_k)
     np.testing.assert_almost_equal(sf_computed, sf_expected)