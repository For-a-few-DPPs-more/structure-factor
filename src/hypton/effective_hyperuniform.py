--- conflicted
+++ resolved
@@ -19,7 +19,6 @@
         # ! what is the purpose of this method ?
         return _binning_function(self.norm_k.ravel(), self.sf.ravel(), **params)
 
-<<<<<<< HEAD
     def index_H(self, norm_k, sf, norm_k_stop=None):
         if norm_k_stop is not None:
             norm_k_list = list(norm_k.ravel())
@@ -29,12 +28,6 @@
         i = len(norm_k) if norm_k_stop is None else index
         fitting_param = np.polyfit(norm_k[:i], sf[:i], deg=1)
         S_0 = fitting_param[-1]
-=======
-    def index_H(self, norm_k, sf, i_max=None):
-        # todo docstring
-        i = len(norm_k) if i_max is None else i_max
-        slope, S_0 = np.polyfit(norm_k[:i], sf[:i], deg=1)
->>>>>>> 465f5371
         thresh = 1
         S_first_peak = max(thresh, sf[np.argmax(sf > thresh)])
         self.fitted_line = lambda x: slope * x + S_0
