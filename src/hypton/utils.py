#!/usr/bin/env python3
# coding=utf-8

import numpy as np
import matplotlib.pyplot as plt
from scipy.special import j0, j1, jv, jn_zeros, y0, y1, yv
from scipy import interpolate, stats

# import pandas as pd
import warnings

# todo consider a more specific name like set_nan_inf_to_zero
def cleaning_data(array, nan=0, posinf=0, neginf=0):
    """Set nan, posinf and neginf to 0."""
    return np.nan_to_num(array, nan=nan, posinf=posinf, neginf=neginf)


def get_random_number_generator(seed):
    """Turn seed into a np.random.Generator instance."""
    return np.random.default_rng(seed)


def bessel1(order, x):
    """Evaluate `first kind bessel function <https://en.wikipedia.org/wiki/Bessel_function>`_."""
    if order == 0:
        return j0(x)
    if order == 1:
        return j1(x)
    return jv(order, x)


def bessel1_zeros(order, nb_zeros):
    """Evaluate zeros of the `first kind bessel function <https://en.wikipedia.org/wiki/Bessel_function>`_."""
    return jn_zeros(order, nb_zeros)


def bessel2(order, x):
    """Evaluate `second kind bessel function <https://en.wikipedia.org/wiki/Bessel_function>`_."""
    if order == 0:
        return y0(x)
    if order == 1:
        return y1(x)
    return yv(order, x)


#! changer le nom en plus explicite ex.
def allowed_values(L, max_k, meshgrid_size, max_add_k=1):
    r"""Given a realization of a point process in a cubic window with length :math:`L`, compute the 'allowed' wave vectors :math:`(k_i)` at which the structure factor :math:`S(k_i)` is consistently estimated by the scattering intensity

    .. math::

        \{\frac{2 \pi}{L} \mathbf{n} ~ ; ~ \mathbf{n} \in (\mathbb{Z}^d)^\ast, \left\lVert \mathbf{n} \right\rVert \leq \text{ max_k}\}

    # todo add bibliographic reference

    Args:
        L (float): Length of the cubic window.

        max_k (float): Maximum norm of the wave vectors.

        # todo give clearer description of meshgrid_size
<<<<<<< HEAD
        meshgrid_size (int): Size of the meshgrid of allowed values if ``k_vector`` is set to None and ``max_k`` is specified.
        Warning: setting big value in ``meshgrid_size`` could be time consuming when the sample has a lot of points.
=======
        meshgrid_size (float): Size of the meshgrid of allowed values if ``k_vector`` is set to None and ``max_k`` is specified. **Warning:** setting big value in ``meshgrid_size`` could be time consuming when the sample has a lot of points.
>>>>>>> 9fbe6734

        # todo give clearer description of max_add_k
        max_add_k (float): Maximum component of the allowed wave vectors to be added. In other words, in the case of the evaluation on a vector of allowed values (without specifying ``meshgrid_size``),  ``max_add_k`` can be used to add allowed values in a certain region for better precision. **Warning:** setting big value in ``max_add_k`` could be time consuming when the sample has a lot of points. Defaults to 1.

    Returns:
        numpy.ndarray: array (:math:`N \times d`) of 'allowed' wave vectors.
    """
    max_n = np.floor(max_k * L / (2 * np.pi))  # maximum of ``k_vector``
    if meshgrid_size is None:  # Add extra allowed values near zero
        n_vector = np.linspace(1, max_n, int(max_n))
        k_vector = 2 * np.pi * np.column_stack((n_vector, n_vector)) / L
        max_add_n = np.floor(max_add_k * L / (2 * np.pi))
        add_n_vector = np.linspace(1, np.int(max_add_n), np.int(max_add_n))
        X, Y = np.meshgrid(add_n_vector, add_n_vector)
        add_k_vector = 2 * np.pi * np.column_stack((X.ravel(), Y.ravel())) / L
        k_vector = np.concatenate((add_k_vector, k_vector))

    else:
        step_size = int((2 * max_n + 1) / meshgrid_size)

        if meshgrid_size > (2 * max_n + 1):
            step_size = 1
            warnings.warn(
                message="meshgrid_size should be less than the total allowed number of points.",
                category=DeprecationWarning,
            )

        n_vector = np.arange(-max_n, max_n, step_size)
        n_vector = n_vector[n_vector != 0]
        X, Y = np.meshgrid(n_vector, n_vector)
        k_vector = 2 * np.pi * np.column_stack((X.ravel(), Y.ravel())) / L

    return k_vector


def compute_scattering_intensity(k, points):
    r"""Compute the scattering intensity which is an ensemble estimator of the structure factor of an ergodic stationary point process :math:`\mathcal{X} \subset \mathbb{R}^2`, defined by

    .. math::
        SI(\mathbf{k}) = \left \lvert \sum_{x \in \mathcal{X}} \exp(- i \left\langle \mathbf{k}, \mathbf{x} \right\rangle) \right\rvert^2

    where :math:`\mathbf{k} \in \mathbb{R}^2` is a wave vector.

    Args:
        k (numpy.ndarray): array of size :math:`N_1 \times 2` containing :math:`N_1` two dimensional wave vectors.
        points (numpy.ndarray): array of size :math:`N_2 \times 2` containing the :math:`N_2` points of a realization of the point process :math:`\mathcal{X}`.

    Returns:
        numpy.ndarray: Vector of evaluation of the scattering intensity on ``k``.

    .. seealso::

        `Wikipedia structure factor/scattering intensity <https://en.wikipedia.org/wiki/Structure_factor>`_.
    """
    X = points
    n = X.shape[0]
    si = np.square(np.abs(np.sum(np.exp(-1j * np.dot(k, X.T)), axis=1)))
    si /= n
    return si


# todo Consider a more specific name ex bin_statistics
def _binning_function(x, y, **params):
    """Divide ``x`` into bins and evaluate the mean and the standard deviation of the corresponding element of ``y`` over the each bin.
    This function calls `scipy.stats.binned_statistic` with keyword arguments (except `statistic`) provided by ``params``.

    Args:
        x (numpy.1darray): vector of data.
        y (numpy.1darray): vector of data associated to the vector ``x``.

    Returns:
        tuple(numpy.ndarray): Three vectors
            - ``bin_centers`` vector of centers of the bins associated to ``x``.
            - ``bin_mean`` vector of means of ``y``over the bins.
            - ``std_mean`` vector of standard deviation of ``y``over the bins.
    """

    bin_mean, bin_edges, _ = stats.binned_statistic(x, y, statistic="mean", **params)
    bin_std, _, _ = stats.binned_statistic(x, y, statistic="std", **params)
    count, _, _ = stats.binned_statistic(x, y, statistic="count", **params)
    bin_std = bin_std / np.sqrt(count)
    bin_centers = bin_edges[:-1] + np.diff(bin_edges) / 2

    return bin_centers, bin_mean, bin_std


# todo clearer description of the function (loglog etc)
def plot_summary(x, y, axis, label="Mean", **binning_params):
    """Plot means and errors bars (3 standard deviations)."""
    bin_centers, bin_mean, bin_std = _binning_function(x, y, **binning_params)
    axis.loglog(bin_centers, bin_mean, "b.", label=label)
    axis.errorbar(
        bin_centers,
        bin_mean,
        yerr=3 * bin_std,  # 3 times the standard deviation
        fmt="b",
        lw=1,
        ecolor="r",
        capsize=3,
        capthick=1,
        label="Error bar",
        zorder=4,
    )
    return axis


# todo clearer description of the function (loglog etc)
def plot_exact(x, y, axis, label):
    """Plot a callable function evaluated on a vector"""
    axis.loglog(x, y(x), "g", label=label)
    return axis


# todo clearer description of the function (loglog etc)
def plot_approximation(x, y, label, axis, color, linestyle, marker):
    """Plot a x and y"""
    axis.loglog(x, y, color=color, linestyle=linestyle, marker=marker, label=label)
    return axis


# todo clearer description of the function (loglog etc)
def plot_si_showcase(
    norm_k,
    si,
    axis=None,
    exact_sf=None,
    error_bar=False,
    file_name="",
    **binning_params
):
    """Plot result of scattering intensity with means and error bar over bins."""
    # ? why .ravel()?
    # ravel is needed in plot_summary and for all the labels
    norm_k = norm_k.ravel()
    si = si.ravel()
    if axis is None:
        _, axis = plt.subplots(figsize=(8, 6))

    axis.loglog(norm_k, np.ones_like(norm_k), "k--", label="Theo")
    plot_approximation(
        norm_k,
        si,
        axis=axis,
        label="$SI$",
        color="grey",
        linestyle="",
        marker=",",
    )
    if exact_sf is not None:
        plot_exact(norm_k, exact_sf, axis=axis, label="Exact $S(k)$")
    if error_bar:
        plot_summary(norm_k, si, axis=axis, **binning_params)

    axis.set_xlabel("Wave length ($||\mathbf{k}||$)")
    axis.set_ylabel("Scattering intensity (SI)")
    axis.legend(loc=4)

    if file_name:
        fig = axis.get_figure()
        fig.savefig(file_name, bbox_inches="tight")
    return axis


def plot_si_imshow(norm_k, si, axis, file_name):
    """Color level plot, centered on zero."""
    if len(norm_k.shape) < 2:
        raise ValueError(
            "the scattering intensity should be evaluated on a meshgrid or choose plot_type = 'plot'. "
        )
    if axis is None:
        _, axis = plt.subplots(figsize=(6, 6))
    if len(norm_k.shape) < 2:
        raise ValueError(
            "the scattering intensity should be evaluated on a meshgrid or choose plot_type = 'plot'. "
        )
    else:
        log_si = np.log10(si)
        m, n = log_si.shape
        m /= 2
        n /= 2
        f_0 = axis.imshow(
            log_si,
            extent=[-n, n, -m, m],
            cmap="PRGn",
        )
        plt.colorbar(f_0, ax=axis)
        axis.title.set_text("Scattering intensity")

        if file_name:
            fig = axis.get_figure()
            fig.savefig(file_name, bbox_inches="tight")
    return axis


def plot_si_all(
    point_pattern,
    norm_k,
    si,
    exact_sf=None,
    error_bar=False,
    file_name="",
    window_res=None,
    **binning_params
):
    """3 Subplots: point pattern, associated scattering intensity plot, associated scattering intensity color level"""
    figure, axes = plt.subplots(1, 3, figsize=(24, 6))

    point_pattern.plot(axis=axes[0], window_res=window_res)
    plot_si_showcase(
        norm_k,
        si,
        axes[1],
        exact_sf,
        error_bar,
        file_name="",
        **binning_params,
    )
    plot_si_imshow(norm_k, si, axes[2], file_name="")

    if file_name:
        figure.savefig(file_name, bbox_inches="tight")

    return axes


def plot_pcf(pcf_dataframe, exact_pcf, file_name, **kwargs):
    """Plot DataFrame result"""
    axis = pcf_dataframe.plot.line(x="r", **kwargs)
    if exact_pcf is not None:
        axis.plot(
            pcf_dataframe["r"],
            exact_pcf(pcf_dataframe["r"]),
            label="exact pcf",
        )

    axis.legend()
    axis.set_xlabel("r")
    axis.set_ylabel("Pair correlation function $g(r)$")

    if file_name:
        fig = axis.get_figure()
        fig.savefig(file_name, bbox_inches="tight")
    return axis


def plot_sf_hankel_quadrature(
    norm_k, sf, axis, k_min, exact_sf, error_bar, file_name, **binning_params
):
    """Plot approximation of structure factor using :py:meth:`~.hypton.compute_sf_hankel_quadrature` with means and error bars over bins."""
    if axis is None:
        fig, axis = plt.subplots(figsize=(8, 5))

    plot_approximation(
        norm_k,
        sf,
        axis=axis,
        label="approx $\mathcal{S}(k)$",
        marker=".",
        linestyle="",
        color="grey",
    )
    if exact_sf is not None:
        plot_exact(norm_k, exact_sf, axis=axis, label="Exact $\mathcal{S}(k)$")
    if error_bar:
        plot_summary(norm_k, sf, axis=axis, **binning_params)
    axis.plot(norm_k, np.ones_like(norm_k), "k--", label="Theo")
    if k_min is not None:
        sf_interpolate = interpolate.interp1d(
            norm_k, sf, axis=0, fill_value="extrapolate", kind="cubic"
        )
        axis.loglog(
            k_min,
            sf_interpolate(k_min),
            "ro",
            label="k_min",
        )
    axis.legend()
    axis.set_xlabel("wave length k")
    axis.set_ylabel("Approximated structure factor $\mathcal{S}(k)$")

    if file_name:
        fig.savefig(file_name, bbox_inches="tight")
    return axis<|MERGE_RESOLUTION|>--- conflicted
+++ resolved
@@ -59,12 +59,7 @@
         max_k (float): Maximum norm of the wave vectors.
 
         # todo give clearer description of meshgrid_size
-<<<<<<< HEAD
-        meshgrid_size (int): Size of the meshgrid of allowed values if ``k_vector`` is set to None and ``max_k`` is specified.
-        Warning: setting big value in ``meshgrid_size`` could be time consuming when the sample has a lot of points.
-=======
         meshgrid_size (float): Size of the meshgrid of allowed values if ``k_vector`` is set to None and ``max_k`` is specified. **Warning:** setting big value in ``meshgrid_size`` could be time consuming when the sample has a lot of points.
->>>>>>> 9fbe6734
 
         # todo give clearer description of max_add_k
         max_add_k (float): Maximum component of the allowed wave vectors to be added. In other words, in the case of the evaluation on a vector of allowed values (without specifying ``meshgrid_size``),  ``max_add_k`` can be used to add allowed values in a certain region for better precision. **Warning:** setting big value in ``max_add_k`` could be time consuming when the sample has a lot of points. Defaults to 1.
