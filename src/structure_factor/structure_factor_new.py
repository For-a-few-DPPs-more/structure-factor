--- conflicted
+++ resolved
@@ -160,11 +160,7 @@
                 params = dict(
                     r_max=...,
                     nb_points=...,
-<<<<<<< HEAD
                     interpolotation=dict(:py:func:`scipy.integrate.interp1d` parameters)
-=======
-                    interpolation_params=dict(:py:func:`scipy.integrate.interp1d` parameters)
->>>>>>> 2217db0a
                 )
         Returns:
             np.ndarray: :math:`SF(k)` evaluation of the structure factor at ``k``.
