--- conflicted
+++ resolved
@@ -113,15 +113,11 @@
             raise TypeError(
                 "The window must be an instance of BallWindow. Hint: use PointPattern.restrict_to_window."
             )
-<<<<<<< HEAD
-        k_norm = allowed_k_norm(d=d, r=window.radius, n=n_allowed_k_norm)
-    k_norm = k_norm.astype(float)  # transfer to float type
-=======
         k_norm = allowed_k_norm(
             dimension=d, radius=window.radius, nb_values=n_allowed_k_norm
         )
+        k_norm = k_norm.astype(float)
 
->>>>>>> 29ccdfd2
     estimation = np.zeros_like(k_norm)
     order = float(d / 2 - 1)
     isotropic_estimator_njit(estimation, k_norm, norm_xi_xj, order)
