#!/usr/bin/env python3
# coding=utf-8

# import pandas as pd
import warnings

import matplotlib.pyplot as plt
import numpy as np
from scipy import interpolate, stats
from scipy.special import j0, j1, jn_zeros, jv, y0, y1, yv


# utils for the class Hyperuniformity
def _sort_vectors(k, x_k, y_k=None):
    """Sort ``k`` by increasing order and reorder the associated vectors to ``k``, ``x_k``and ``y_k``.

    Args:
        k (np.array): Vector to be sorted by increasing order.
        x_k (np.array): Vector of evaluations associated to ``k``.
        y_k (np.array, optional): Defaults to None. Vector of evaluations associated to ``k``.

    Returns:
        (np.array, np.array, np.array): ``k`` sorted by increasing order and the associated ``x_k``and ``y_k``.
    """
    sort_index_k = np.argsort(k)
    k_sorted = k[sort_index_k]
    x_k_sorted = x_k[sort_index_k]
    if y_k is not None:
        y_k_sorted = y_k[sort_index_k]
        return k_sorted, x_k_sorted, y_k_sorted
    return k_sorted, x_k_sorted, y_k


def set_nan_inf_to_zero(array, nan=0, posinf=0, neginf=0):
    """Set nan, posinf and neginf values of ``array`` to 0."""
    return np.nan_to_num(array, nan=nan, posinf=posinf, neginf=neginf)


def get_random_number_generator(seed=None):
    """Turn seed into a np.random.Generator instance."""
    return np.random.default_rng(seed)


def bessel1(order, x):
    """Evaluate `Bessel function of the first kind <https://en.wikipedia.org/wiki/Bessel_function>`_."""
    if order == 0:
        return j0(x)
    if order == 1:
        return j1(x)
    return jv(order, x)


def bessel1_zeros(order, nb_zeros):
    """Evaluate zeros of the `Bessel function of the first kind <https://en.wikipedia.org/wiki/Bessel_function>`_."""
    return jn_zeros(order, nb_zeros)


def bessel2(order, x):
    """Evaluate `Bessel function of the second kind <https://en.wikipedia.org/wiki/Bessel_function>`_."""
    if order == 0:
        return y0(x)
    if order == 1:
        return y1(x)
    return yv(order, x)


####### Theoretical structure factors


def pair_correlation_function_ginibre(x):
    return 1.0 - np.exp(-(x ** 2))


def structure_factor_poisson(k):
    return np.ones_like(k)


def structure_factor_ginibre(k):
    return 1.0 - np.exp(-(k ** 2) / 4)


def _reshape_meshgrid(X):
    r"""Reshape list of meshgrids as np.ndarray of columns, where each column is associated to an element (meshgrid) of the list.

    Args:
        X (list): List of meshgrids.

    Returns:
        np.ndarray: np.ndarray where each meshgrid of the original list is stacked as a column.
    """
    T = []
    d = len(X)
    for i in range(0, d):
        T.append(X[i].ravel())
    n = np.column_stack(T)  # stack in d columns
    return n


###### utils for the class StructureFactor


def allowed_wave_vectors(d, L, k_max, meshgrid_shape=None):
<<<<<<< HEAD
    r"""Return a subset of the d-dimensional allowed wave vectors used by the scattering intensity of a point process realization lying in a cubic window of length ``L``.
=======
    r"""Return a subset of the d-dimentional allowed wave vectors corresponding to a cubic window of length ``L``.
>>>>>>> 909c5dc3

    Args:

        d (int): Dimension of the space containing the point process.

        L (float): Length of the cubic window containing the point process realization.

        k_max (float): Maximum component of the waves vectors i.e., for any allowed wave vector :math:`\mathbf{k}=(k_1,...,k_d)`, :math:`k_i \leq k\_max` for all i. This implies that the maximum wave vector will be :math:`(k\_max, ... k\_max)`.

        meshgrid_shape (tuple, optional): Tuple of length `d`, where each element specify the number of components over the corresponding axis. It consists of the associated size of the meshgrid of allowed waves. For example for :math:`d=2`, letting meshgid_shape=(2,3) gives a meshgrid of allowed waves formed by a vector of 2 values over the x-axis and a vectors of 3 values over the y-axis. Defaults to None.

    Returns:
        tuple (np.ndarray, list):
            - k : np.array with ``d`` columns where each row is an allowed wave vector.
            - K : list of meshgrids, (the elements of the list correspond to the 2D respresentation of the components of the wave vectors, i.e., a 2D representation of the vectors of allowed values ``k``). For example in dimension 2, if K =[X,Y] then X is the 2D representation of the x coordinates of the allowed wave vectors ``k`` i.e., the representation as meshgrid.

    .. proof:definition::

        The set of the allowed wavevectors :math:`\{\mathbf{k}_i\}_i` is defined by

        .. math::

            \{\mathbf{k}_i\}_i = \{\frac{2 \pi}{L} \mathbf{n} ~ ; ~ \mathbf{n} \in (\mathbb{Z}^d)^\ast \}.

        For plotting purposes, we typically use a subset of allowed wavevectors. The maximum norm and the number of output allowed wavevectors returned by :py:meth:`allowed_wave_vectors`, are specified by the input parameters ``k_max`` and ``meshgrid_shape``.
    """
    K = None
    n_max = np.floor(k_max * L / (2 * np.pi))  # maximum of ``n``

    # warnings
    if meshgrid_shape is None:
        warnings.warn(message="Taking all allowed wave vectors may be time consuming.")
    elif (np.array(meshgrid_shape) > (2 * n_max)).any():
        warnings.warn(
            message="meshgrid_shape should be smaller than that of the complete meshgrid of allowed wavevectors."
        )

    if meshgrid_shape is None or (np.array(meshgrid_shape) > (2 * n_max)).any():
        n_all = ()
        n_i = np.arange(-n_max, n_max + 1, step=1)
        n_i = n_i[n_i != 0]
        n_all = (n_i for i in range(0, d))
        X = np.meshgrid(*n_all, copy=False)
        K = [X_i * 2 * np.pi / L for X_i in X]  # meshgrid of allowed wave vectors
        n = _reshape_meshgrid(X)  # reshape allowed vectors as d columns

    else:
        if d == 1:
            n = np.linspace(-n_max, n_max, num=meshgrid_shape, dtype=int, endpoint=True)
            if np.count_nonzero(n == 0) != 0:
                n = np.linspace(
                    -n_max, n_max, num=meshgrid_shape + 1, dtype=int, endpoint=True
                )

        else:
            n_all = []
            for s in meshgrid_shape:
                n_i = np.linspace(-n_max, n_max, num=s, dtype=int, endpoint=True)
                if np.count_nonzero(n_i == 0) != 0:
                    n_i = np.linspace(
                        -n_max, n_max, num=s + 1, dtype=int, endpoint=True
                    )
                n_i = n_i[n_i != 0]
                n_all.append(n_i)

            X = np.meshgrid(*n_all, copy=False)
            K = [X_i * 2 * np.pi / L for X_i in X]  # meshgrid of allowed wave vectors
            n = _reshape_meshgrid(X)  # reshape allowed vectors as d columns

    k = 2 * np.pi * n / L
    return k, K


def compute_scattering_intensity(k, points):
    r"""Compute the scattering intensity of ``points`` at each wavevector in ``k``.

    Args:

        k (np.ndarray): np.ndarray of d columns (where d is the dimesion of the space containing ``points``). Each row is a wave vector on which the scattering intensity to be evaluated.

        points (np.ndarray): np.ndarray of d columns where each row is a point from the realization of the point process.

    Returns:
        numpy.ndarray: Evaluation(s) of the scattering intensity on ``k``.

    .. proof:definition::

        The scattering intensity :math:`\widehat{S}_{SI}`, of a realization of points :math:`\{\mathbf{x}_i\}_{i=1}^N` of :math:`\mathbb{R}^d`, is defined by,

        .. math::

            \widehat{S}_{SI}(\mathbf{k}) =
                \frac{1}{N}\left\lvert
                    \sum_{j=1}^N
                        \exp(- i \left\langle \mathbf{k}, \mathbf{x_j} \right\rangle)
                \right\rvert^2

        where :math:`\mathbf{k} \in \mathbb{R}^d` is a wave vector.
    """
    n = points.shape[0]  # number of points
    if points.shape[1] != k.shape[1]:
        raise ValueError("k and points should have same number of columns")

    si = np.square(np.abs(np.sum(np.exp(-1j * np.dot(k, points.T)), axis=1)))
    si /= n

    # reshape the output

    return si


def _bin_statistics(x, y, **params):
    """Divide ``x`` into bins and evaluate the mean and the standard deviation of the corresponding elements of ``y`` over each bin.

    Args:
        x (np.array): Vector of data.
        y (np.array): Vector of data associated to the vector ``x``.

    Keyword args:
        params (dict): Keyword arguments (except ``"statistic"``) of ``scipy.stats.binned_statistic``.

    Returns:
        tuple(numpy.ndarray, numpy.ndarray, numpy.ndarray):
            - ``bin_centers``: Vector of centers of the bins associated to ``x``.
            - ``bin_mean``: Vector of means of ``y`` over the bins.
            - ``std_mean``: Vector of standard deviation of ``y`` over the bins.
    """
    bin_mean, bin_edges, _ = stats.binned_statistic(x, y, statistic="mean", **params)
    bin_centers = np.convolve(bin_edges, np.ones(2), "valid")
    bin_centers /= 2
    count, _, _ = stats.binned_statistic(x, y, statistic="count", **params)
    bin_std, _, _ = stats.binned_statistic(x, y, statistic="std", **params)
    bin_std /= np.sqrt(count)
    return bin_centers, bin_mean, bin_std


def plot_poisson(x, axis, c="k", linestyle=(0, (5, 10)), label="Poisson"):
    r"""Plot the pair correlation function :math:`g_{poisson}` and the structure factor :math:`S_{poisson}` corresponding to the Poisson point process.

    Args:
        x (np.array): x coordinate.

        axis (matplotlib.axis): Axis on which to add the plot.

        c (str, optional): Color of the plot. see `matplotlib <https://matplotlib.org/2.1.1/api/_as_gen/matplotlib.pyplot.plot.html>`_ . Defaults to "k".

        linestyle (tuple, optional): Linstyle of the plot. see `linestyle <https://matplotlib.org/stable/gallery/lines_bars_and_markers/linestyles.html>`_. Defaults to (0, (5, 10)).

        label (str, optional): Specification of the label of the plot. Defaults to "Poisson".

    Returns:
        matplotlib.plot: Plot of the pair correlation function and the structure factor of the Poisson point process over ``x``.

    """
    axis.plot(x, np.ones_like(x), c=c, linestyle=linestyle, label=label)
    return axis


def plot_summary(x, y, axis, label=r"mean $\pm$ 3 $\cdot$ std", **binning_params):
    """Loglog plot the summary results of :py:func:`~structure_factor.utils._bin_statistics` i.e., means and errors bars (3 standard deviations)."""
    bin_centers, bin_mean, bin_std = _bin_statistics(x, y, **binning_params)
    axis.loglog(bin_centers, bin_mean, "b.")
    axis.errorbar(
        bin_centers,
        bin_mean,
        yerr=3 * bin_std,  # 3 times the standard deviation
        fmt="b",
        lw=1,
        ecolor="r",
        capsize=3,
        capthick=1,
        label=label,
        zorder=4,
    )

    return axis


def plot_exact(x, y, axis, label):
    """Loglog plot of a callable function ``y`` evaluated on the vector ``x``."""
    axis.loglog(x, y(x), "g", label=label)
    return axis


def plot_approximation(x, y, axis, label, color, linestyle, marker, markersize):
    """Loglog plot of ``y`` w.r.t. ``x``."""
    axis.loglog(
        x,
        y,
        color=color,
        linestyle=linestyle,
        marker=marker,
        label=label,
        markersize=markersize,
    )
    return axis


def plot_si_showcase(
    norm_k,
    si,
    axis=None,
    exact_sf=None,
    error_bar=False,
    file_name="",
    **binning_params
):
    """Loglog plot of the results of the scattering intensity :py:meth:`~structure_factor.structure_factor.StructureFactor.scattering_intensity`, with the means and error bars over specific number of bins found via :py:func:`~structure_factor.utils._bin_statistics`."""
    norm_k = norm_k.ravel()
    si = si.ravel()
    if axis is None:
        _, axis = plt.subplots(figsize=(8, 6))

    plot_poisson(norm_k, axis=axis)
    if exact_sf is not None:
        plot_exact(norm_k, exact_sf, axis=axis, label=r"Exact $S(k)$")

    plot_approximation(
        norm_k,
        si,
        axis=axis,
        label=r"$\widehat{S}_{SI}$",
        color="grey",
        linestyle="",
        marker=".",
        markersize=1.5,
    )

    if error_bar:
        plot_summary(norm_k, si, axis=axis, **binning_params)

    axis.set_xlabel(r"Wavenumber ($||\mathbf{k}||$)")
    axis.set_ylabel(r"Structure factor ($S(k)$)")
    axis.legend(loc=4, framealpha=0.2)

    if file_name:
        fig = axis.get_figure()
        fig.savefig(file_name, bbox_inches="tight")
    return axis


def plot_si_imshow(norm_k, si, axis, file_name):
    """Color level plot, centered on zero."""
    if axis is None:
        _, axis = plt.subplots(figsize=(14, 8))
    if len(norm_k.shape) < 2:
        raise ValueError(
            "the scattering intensity should be evaluated on a meshgrid or choose plot_type = 'plot'. "
        )
    else:
        log_si = np.log10(si)
        m, n = log_si.shape
        m /= 2
        n /= 2
        f_0 = axis.imshow(
            log_si,
            extent=[-n, n, -m, m],
            cmap="PRGn",
        )
        plt.colorbar(f_0, ax=axis)
        # axis.title.set_text("Scattering intensity")

        if file_name:
            fig = axis.get_figure()
            fig.savefig(file_name, bbox_inches="tight")
    return axis


def plot_si_all(
    point_pattern,
    norm_k,
    si,
    exact_sf=None,
    error_bar=False,
    file_name="",
    window_res=None,
    **binning_params
):
    """Construct 3 subplots: point pattern, associated scattering intensity plot, associated scattering intensity color level (only for 2D point processes)."""
    figure, axes = plt.subplots(1, 3, figsize=(24, 6))

    point_pattern.plot(axis=axes[0], window_res=window_res)
    plot_si_showcase(
        norm_k,
        si,
        axes[1],
        exact_sf,
        error_bar,
        file_name="",
        **binning_params,
    )
    plot_si_imshow(norm_k, si, axes[2], file_name="")

    if file_name:
        figure.savefig(file_name, bbox_inches="tight")

    return axes


def _compute_k_min(r_max, step_size):
    """Estimate threshold of confidence for the approximation of the Hankel transform using Ogata method. i.e., minimum confidence k for which the approximation of the Hankel transform by Ogata quadrature is doable :cite:`Oga05`.

    Args:
        r_max (float): Maximum radius on which the input function :math:`f` to be Hankel transformed was evaluated before the interpolation.

        step_size (float): Stepsize used in the quadrature of Ogata.

    Returns:
        float: Upper bound of k.
    """
    return (2.7 * np.pi) / (r_max * step_size)


def plot_pcf(pcf_dataframe, exact_pcf, file_name, **kwargs):
    """Plot DataFrame result."""
    axis = pcf_dataframe.plot.line(x="r", **kwargs)
    if exact_pcf is not None:
        axis.plot(
            pcf_dataframe["r"],
            exact_pcf(pcf_dataframe["r"]),
            "g",
            label="exact pcf",
        )
    plot_poisson(pcf_dataframe["r"], axis=axis, linestyle=(0, (5, 5)))

    axis.legend()
    axis.set_xlabel(r"Radius ($r$)")
    axis.set_ylabel(r"Pair correlation function ($g(r)$)")

    if file_name:
        fig = axis.get_figure()
        fig.savefig(file_name, bbox_inches="tight")
    return axis


def plot_sf_hankel_quadrature(
    norm_k,
    sf,
    axis,
    k_min,
    exact_sf,
    error_bar,
    file_name,
    label=r"$\widehat{S}_{H}$",
    **binning_params
):
    """Plot the approximations of the structure factor (results of :py:meth:`~structure_factor.hankel_quadrature`) with means and error bars over bins, see :py:meth:`~structure_factor.utils._bin_statistics`."""
    if axis is None:
        fig, axis = plt.subplots(figsize=(8, 5))

    plot_approximation(
        norm_k,
        sf,
        axis=axis,
        label=label,
        marker=".",
        linestyle="",
        color="grey",
        markersize=4,
    )
    if exact_sf is not None:
        plot_exact(norm_k, exact_sf, axis=axis, label=r"Exact $\mathcal{S}(k)$")
    if error_bar:
        plot_summary(norm_k, sf, axis=axis, **binning_params)
    plot_poisson(norm_k, axis=axis)
    if k_min is not None:
        sf_interpolate = interpolate.interp1d(
            norm_k, sf, axis=0, fill_value="extrapolate", kind="cubic"
        )
        axis.loglog(
            k_min,
            sf_interpolate(k_min),
            "ro",
            label=r"$k_{\min}$",
        )
    axis.legend()
    axis.set_xlabel(r"Wavenumber ($k$)")
    axis.set_ylabel(r"Structure factor ($\mathcal{S}(k)$)")

    if file_name:
        fig = axis.get_figure()
        fig.savefig(file_name, bbox_inches="tight")
    return axis<|MERGE_RESOLUTION|>--- conflicted
+++ resolved
@@ -100,11 +100,7 @@
 
 
 def allowed_wave_vectors(d, L, k_max, meshgrid_shape=None):
-<<<<<<< HEAD
-    r"""Return a subset of the d-dimensional allowed wave vectors used by the scattering intensity of a point process realization lying in a cubic window of length ``L``.
-=======
     r"""Return a subset of the d-dimentional allowed wave vectors corresponding to a cubic window of length ``L``.
->>>>>>> 909c5dc3
 
     Args:
 
