#!/usr/bin/env python3
# coding=utf-8

# import pandas as pd
import warnings
from itertools import product

import matplotlib.pyplot as plt
import numpy as np
from scipy import interpolate, stats
from scipy.special import j0, j1, jn_zeros, jv, y0, y1, yv


def get_random_number_generator(seed=None):
    """Turn seed into a np.random.Generator instance."""
    return np.random.default_rng(seed)


<<<<<<< HEAD
# theoretical structure factors and pair correlation functions


def pair_correlation_function_ginibre(x):
    r"""Pair correlation function of the Ginibre Ensemble with intensity  :math:`1/\pi`.

    Args:
        x (np.array): Points to evaluate on.

    Returns:
        np.array: Pair correlation function of the Ginibre evaluated on `x`
    """
    return 1.0 - np.exp(-(x ** 2))


def structure_factor_ginibre(k):
    r"""Structure factor of the Ginibre Ensemble of intensity :math:`1/\pi`.

    Args:
        k (np.array): Points to evaluate on.

    Returns:
        np.array: Structure factor of Ginibre process evaluated on `k`.
    """
    return 1.0 - np.exp(-(k ** 2) / 4)


=======
>>>>>>> 3b3b57b6
# utils for hyperuniformity.py


def _sort_vectors(k, x_k, y_k=None):
    """Sort ``k`` by increasing order and rearranging the associated vectors to ``k``, ``x_k``and ``y_k``.

    Args:
        k (np.array): Vector to be sorted by increasing order.
        x_k (np.array): Vector of evaluations associated with ``k``.
        y_k (np.array, optional): Vector of evaluations associated with ``k``. Defaults to None.

    Returns:
        (np.array, np.array, np.array): ``k`` sorted by increasing order and the associated vectors ``x_k``and ``y_k``.
    """
    sort_index_k = np.argsort(k)
    k_sorted = k[sort_index_k]
    x_k_sorted = x_k[sort_index_k]
    if y_k is not None:
        y_k_sorted = y_k[sort_index_k]
        return k_sorted, x_k_sorted, y_k_sorted
    return k_sorted, x_k_sorted, y_k


# utils for hyperuniformity.py and structure_factor.py


def _bin_statistics(x, y, **params):
    """Divide ``x`` into bins and evaluate the mean and the standard deviation of the corresponding elements of ``y`` over each bin.

    Args:
        x (np.array): Vector of data.
        y (np.array): Vector of data associated with the vector ``x``.

    Keyword args:
        params (dict): Keyword arguments (except ``"x"``, ``"values"`` and ``"statistic"``) of `scipy.stats.binned_statistic <https://docs.scipy.org/doc/scipy/reference/generated/scipy.stats.binned_statistic.html>`_.

    Returns:
        tuple(numpy.ndarray, numpy.ndarray, numpy.ndarray):
            - ``bin_centers``: Vector of centers of the bins associated to ``x``.
            - ``bin_mean``: Vector of means of ``y`` over the bins.
            - ``std_mean``: Vector of standard deviations of ``y`` over the bins.
    """
    bin_mean, bin_edges, _ = stats.binned_statistic(x, y, statistic="mean", **params)
    bin_centers = np.convolve(bin_edges, np.ones(2), "valid")
    bin_centers /= 2
    count, _, _ = stats.binned_statistic(x, y, statistic="count", **params)
    bin_std, _, _ = stats.binned_statistic(x, y, statistic="std", **params)
    bin_std /= np.sqrt(count)
    return bin_centers, bin_mean, bin_std


# utils for tranform.py


def bessel1(order, x):
    """Evaluate `Bessel function of the first kind <https://en.wikipedia.org/wiki/Bessel_function>`_."""
    if order == 0:
        return j0(x)
    if order == 1:
        return j1(x)
    return jv(order, x)


def bessel1_zeros(order, nb_zeros):
    """Evaluate zeros of the `Bessel function of the first kind <https://en.wikipedia.org/wiki/Bessel_function>`_."""
    return jn_zeros(order, nb_zeros)


def bessel2(order, x):
    """Evaluate `Bessel function of the second kind <https://en.wikipedia.org/wiki/Bessel_function>`_."""
    if order == 0:
        return y0(x)
    if order == 1:
        return y1(x)
    return yv(order, x)


def _compute_k_min(r_max, step_size):
    """Estimate a lower bound of the wavenumbers for which the approximation of the Hankel Transform by Ogata's quadrature is confident. See :cite:`Oga05`.

    Args:
        r_max (float): Maximum radius, on which the input function :math:`f` to be Hankel transformed, was evaluated before the interpolation.

        step_size (float): Stepsize used in the quadrature of Ogata.

    Returns:
        float: Wavenumbers lower bound's.
    """
    return (2.7 * np.pi) / (r_max * step_size)


# utils for pair_correlation_function.py


def set_nan_inf_to_zero(array, nan=0, posinf=0, neginf=0):
    """Set nan, posinf, and neginf values of ``array`` to the corresponding input arguments. Default to zero."""
    return np.nan_to_num(array, nan=nan, posinf=posinf, neginf=neginf)


def _extrapolate_pcf(x, r, pcf_r, **params):
    """Interpolate pcf_r for x=<r_max and set to 1 for x>r_max.
    Args:
        x (np.array): Points on which the pair correlation function is to be evaluated.
        r (np.array): Vector of the radius on with the pair correlation function was evaluated.
        pcf_r (np.array): Vector of evaluations of the pair correlation function corresponding to ``r``.

    Returns:
        np.array: evaluation of the extrapolated pair correlation function on ``x``.
    """
    r_max = np.max(r)  # maximum radius
    pcf = np.zeros_like(x)
    params.setdefault("fill_value", "extrapolate")
    pcf[x <= r_max] = interpolate.interp1d(r, pcf_r, **params)(
        x[x <= r_max]
    )  # interpolate for x<=r_max
    pcf[x > r_max] = np.ones_like(x[x > r_max])  # extrapolation to 1 for x>r_max
    return pcf


# utils for structure_factor.py


def norm_k(k):
    return np.linalg.norm(k, axis=1)


def taper_grid_generator(d, taper_p, p_component_max=2):
    r"""Given a class of taper `taper_p` of parameter `p` of :math:`\mathbb{R}^d`, return the list of taper `taper_p(p)` with :math:`p \in \{1, ..., P\}^d`.

    Args:
        d (int): Space dimension.

        taper_p (Class): Class of taper pf parameter p.

        p_component_max (int): Maximum component of the parameters :math:`p` of the family of tapers. Intuitively the number of taper used is :math:`P=\mathrm{p\_component\_max}^d`. Used only when ``tapers=None``. Default to 2.

    Returns:
        [type]: List of taper `taper_p(p)` with :math:`p \in \{1, ..., p_component_max\}^d`.
    """
    params = product(*(range(1, p_component_max + 1) for _ in range(d)))
    tapers = [taper_p(p) for p in params]
    return tapers


def _reshape_meshgrid(X):
    r"""Reshape the list of meshgrids ``X`` as np.ndarray, where each column is associated to an element (meshgrid) of the list `X``.

    Args:
        X (list): List of meshgrids.

    Returns:
        n: np.ndarray where each meshgrid of the original list ``X`` is stacked as a column.
    """
    T = []
    d = len(X)
    for i in range(0, d):
        T.append(X[i].ravel())
    n = np.column_stack(T)  # stack in d columns
    return n


def allowed_wave_vectors(d, L, k_max=5, meshgrid_shape=None):
    r"""Return a subset of the d-dimensional allowed wave vectors corresponding to a cubic window of length ``L``.

    Args:

        d (int): Dimension of the space containing the point process.

        L (np.array): 1-d array of d rows, where each element correspond to the length of a side of the BoxWindow containing the point process realization.

        k_max (float, optional): Supremum of the components of the allowed wavevectors on which the scattering intensity to be evaluated; i.e., for any allowed wavevector :math:`\mathbf{k}=(k_1,...,k_d)`, :math:`k_i \leq k\_max` for all i. This implies that the maximum of the output vector ``k_norm`` will be approximately equal to the norm of the vector :math:`(k\_max, ... k\_max)`. Defaults to 5.

        meshgrid_shape (tuple, optional): Tuple of length `d`, where each element specifies the number of components over an axis. These axes are crossed to form a subset of :math:`\mathbb{Z}^d` used to construct a set of allowed wavevectors. i.g., if d=2, setting meshgid_shape=(2,3) will construct a meshgrid of allowed wavevectors formed by a vector of 2 values over the x-axis and a vector of 3 values over the y-axis. Defaults to None, which will run the calculation over **all** the allowed wavevectors. Defaults to None.

    Returns:
        tuple (np.ndarray, list):
            - k : np.array with ``d`` columns where each row is an allowed wave vector.

    .. proof:definition::

        The set of the allowed wavevectors :math:`\{\mathbf{k}_i\}_i` is defined by

        .. math::

            \{\mathbf{k}_i\}_i = \{\frac{2 \pi}{L} \mathbf{n} ~ ; ~ \mathbf{n} \in (\mathbb{Z}^d)^\ast \}.

        Note that the maximum ``n`` and the number of output allowed wavevectors returned by :py:meth:`allowed_wave_vectors`, are specified by the input parameters ``k_max`` and ``meshgrid_shape``.
    """
    assert isinstance(k_max, (float, int))

    n_max = np.floor(k_max * L / (2 * np.pi))  # maximum of ``n``

    # warnings
    if meshgrid_shape is None:
        warnings.warn(
            message="The computation on all allowed wavevectors may be time-consuming."
        )
    elif (np.array(meshgrid_shape) > (2 * n_max)).any():
        warnings.warn(
            message="Each component of the argument 'meshgrid_shape' should be less than or equal to the cardinality of the (total) set of allowed wavevectors."
        )

    # case d=1
    if d == 1:
        if meshgrid_shape is None or (meshgrid_shape > (2 * n_max)):
            n = np.arange(-n_max, n_max + 1, step=1)
            n = n[n != 0]
        else:
            n = np.linspace(-n_max, n_max, num=meshgrid_shape, dtype=int, endpoint=True)
            if np.count_nonzero(n == 0) != 0:
                n = np.linspace(
                    -n_max, n_max, num=meshgrid_shape + 1, dtype=int, endpoint=True
                )
        k = 2 * np.pi * n / L
        k = np.reshape(k, (k.shape[0], 1))
    # case d>1
    else:
        if meshgrid_shape is None or (np.array(meshgrid_shape) > (2 * n_max)).any():
            # n_all = ()
            n_i_all = []
            for i in range(d):
                n_i = np.arange(-n_max[i], n_max[i] + 1, step=1)
                n_i = n_i[n_i != 0]
                n_i_all.append(n_i)
            X = np.meshgrid(*n_i_all, copy=False)
            # K = [X_i * 2 * np.pi / L for X_i in X]  # meshgrid of allowed wavevectors
            n = _reshape_meshgrid(X)  # reshape as d columns

        else:
            n_all = []
            i = 0
            for s in meshgrid_shape:
                n_i = np.linspace(-n_max[i], n_max[i], num=s, dtype=int, endpoint=True)
                if np.count_nonzero(n_i == 0) != 0:
                    n_i = np.linspace(
                        -n_max[i], n_max[i], num=s + 1, dtype=int, endpoint=True
                    )
                i += 1
                n_i = n_i[n_i != 0]
                n_all.append(n_i)

            X = np.meshgrid(*n_all, copy=False)
            # K = [X_i * 2 * np.pi / L for X_i in X]  # meshgrid of allowed wavevectors
            n = _reshape_meshgrid(X)  # reshape as d columns

        k = 2 * np.pi * n / L.T
    return k


# plot functions


def plot_poisson(x, axis, c="k", linestyle=(0, (5, 10)), label="Poisson"):
    r"""Plot the pair correlation function :math:`g_{poisson}` and the structure factor :math:`S_{poisson}` corresponding to the Poisson point process.

    Args:
        x (np.array): x coordinate.

        axis (matplotlib.axis): Axis on which to add the plot.

        c (str, optional): Color of the plot. see `matplotlib <https://matplotlib.org/2.1.1/api/_as_gen/matplotlib.pyplot.plot.html>`_ . Defaults to "k".

        linestyle (tuple, optional): Linstyle of the plot. see `linestyle <https://matplotlib.org/stable/gallery/lines_bars_and_markers/linestyles.html>`_. Defaults to (0, (5, 10)).

        label (regexp, optional): Label of the plot. Defaults to "Poisson".

    Returns:
        matplotlib.plot: Plot of the pair correlation function and the structure factor of the Poisson point process over ``x``.

    """
    axis.plot(x, np.ones_like(x), c=c, linestyle=linestyle, label=label)
    return axis


def plot_summary(
    x,
    y,
    axis,
    scale="log",
    label=r"mean $\pm$ 3 $\cdot$ std",
    fmt="b",
    ecolor="r",
    **binning_params
):
    r"""Loglog plot the summary results of :py:func:`~structure_factor.utils._bin_statistics` i.e., means and errors bars (3 standard deviations).

    Args:
        x (np.ndarray): x coordinate.
        y (np.ndarray): y coordinate.
        axis (matplotlib.axis): Axis on which to add the plot.
        label (regexp, optional):  Label of the plot. Defaults to r"mean $\pm$ 3 $\cdot$ std".

    Returns:
        matplotlib.plot: Plot of the results of :py:meth:`~structure_factor.utils._bin_statistics` applied on ``x`` and ``y`` .
    """
    bin_centers, bin_mean, bin_std = _bin_statistics(x, y, **binning_params)
    axis.plot(bin_centers, bin_mean, "b.")
    axis.errorbar(
        bin_centers,
        bin_mean,
        yerr=3 * bin_std,  # 3 times the standard deviation
        fmt=fmt,
        lw=1,
        ecolor=ecolor,
        capsize=3,
        capthick=1,
        label=label,
        zorder=4,
    )
    axis.legend(loc=4, framealpha=0.2)
    axis.set_yscale(scale)
    axis.set_xscale(scale)
    return axis


def plot_summary_2(
    x, y, axis, label=r"mean $\pm$ 3 $\cdot$ std", c="k", marker=".", **binning_params
):

    bin_centers, bin_mean, bin_std = _bin_statistics(x, y, **binning_params)
    axis.loglog(bin_centers, bin_mean, color=c, marker=marker, label=label)
    axis.legend(framealpha=0.2)
    return axis


def plot_exact(x, y, axis, label):
    r"""Loglog plot of a callable function ``y`` evaluated on the vector ``x``.

    Args:
        x (np.ndarray): x coordinate.
        y (np.ndarray): y coordinate.
        axis (matplotlib.axis): Axis on which to add the plot.
        label (regexp, optional):  Label of the plot.

    Returns:
        matplotlib.plot: Plot of ``y`` with respect to ``x``.
    """
    x, y, _ = _sort_vectors(x, y)
    axis.plot(x, y, "g", label=label)
    return axis


def plot_approximation(
    x, y, axis, rasterized, label, color, linestyle, marker, markersize, scale="log"
):
    r"""Loglog plot of ``y`` w.r.t. ``x``.

    Args:
        x (np.ndarray): x coordinate.

        y (np.ndarray): y coordinate.

        axis (matplotlib.axis): Axis on which to add the plot.

        rasterized (bool): Rasterized option of `matlplotlib.plot <https://matplotlib.org/stable/api/_as_gen/matplotlib.pyplot.plot.html#:~:text=float-,rasterized,-bool>`_.

        label (regexp, optional):  Label of the plot.

        color (matplotlib.color): Color of the plot. see `color <https://matplotlib.org/2.1.1/api/_as_gen/matplotlib.pyplot.plot.html>`_ .

        linestyle (tuple): Style of the plot. see `linestyle <https://matplotlib.org/stable/gallery/lines_bars_and_markers/linestyles.html>`_.

        marker (matplotlib.marker): Marker of `marker <https://matplotlib.org/stable/api/markers_api.html>`_.
        markersize (float): Marker size.

        scale(str, optional): Trigger between plot scales of `matplotlib.plot <https://matplotlib.org/stable/api/_as_gen/matplotlib.axes.Axes.set_xscale.html>`_. Default to `log`.

    Returns:
        matplotlib.plot: Loglog plot of ``y`` w.r.t. ``x``
    """
    axis.plot(
        x,
        y,
        color=color,
        linestyle=linestyle,
        marker=marker,
        label=label,
        markersize=markersize,
        rasterized=rasterized,
    )
    axis.set_yscale(scale)
    axis.set_xscale(scale)
    return axis


def plot_estimation_showcase(
    k_norm,
    estimation,
    axis=None,
    scale="log",
    exact_sf=None,
    error_bar=False,
    label=r"$\widehat{S}$",
    rasterized="True",
    file_name="",
    **binning_params
):
    r"""Loglog plot of the results of the scattering intensity :py:meth:`~structure_factor.structure_factor.StructureFactor.scattering_intensity`, with the means and error bars over specific number of bins found via :py:func:`~structure_factor.utils._bin_statistics`.

    Args:

        k_norm (np.ndarray): Wavenumbers.

        estimation (np.ndarray): Scattering intensity corresponding to ``k_norm``.

        axis (matplotlib.axis, optional): Axis on which to add the plot. Defaults to None.

        scale(str, optional): Trigger between plot scales of `matplotlib.plot <https://matplotlib.org/stable/api/_as_gen/matplotlib.axes.Axes.set_xscale.html>`_. Default to `log`.


        exact_sf (callable, optional): Structure factor of the point process. Defaults to None.

        error_bar (bool, optional): If ``True``, ``k_norm`` and correspondingly ``estimation`` are divided into sub-intervals (bins). Over each bin, the mean and the standard deviation of ``estimation`` are derived and visualized on the plot. Note that each error bar corresponds to the mean +/- 3 standard deviation. To specify the number of bins, add it to the kwargs argument ``binning_params``. For more details see :py:meth:`~structure_factor.utils._bin_statistics`. Defaults to False.

        rasterized (bool, optional): Rasterized option of `matlplotlib.plot <https://matplotlib.org/stable/api/_as_gen/matplotlib.pyplot.plot.html#:~:text=float-,rasterized,-bool>`_. Default to True.

        file_name (str, optional): Name used to save the figure. The available output formats depend on the backend being used. Defaults to "".
    """
    k_norm = k_norm.ravel()
    estimation = estimation.ravel()
    if axis is None:
        _, axis = plt.subplots(figsize=(8, 6))
    plot_approximation(
        k_norm,
        estimation,
        axis=axis,
        label=label,
        color="grey",
        linestyle="",
        marker=".",
        markersize=1.5,
        rasterized=rasterized,
        scale=scale,
    )
    plot_poisson(k_norm, axis=axis)

    if error_bar:
        plot_summary(k_norm, estimation, axis=axis, scale=scale, **binning_params)

    if exact_sf is not None:
        plot_exact(k_norm, exact_sf(k_norm), axis=axis, label=r"Exact $S(\mathbf{k})$")

    axis.set_xlabel(r"Wavenumber ($||\mathbf{k}||$)")
    axis.set_ylabel(r"Structure factor ($S(\mathbf{k})$)")
    axis.legend(loc=4, framealpha=0.2)

    if file_name:
        fig = axis.get_figure()
        fig.savefig(file_name, bbox_inches="tight")
    return axis


def plot_estimation_imshow(k_norm, si, axis, file_name):
    r"""Color level 2D plot, centered on zero.

    Args:
        k_norm (np.ndarray): Wavenumbers.
        si (np.ndarray): Scattering intensity corresponding to ``k_norm``.
        axis (matplotlib.axis): Axis on which to add the plot.
        file_name (str, optional): Name used to save the figure. The available output formats depend on the backend being used. Defaults to "".
    """
    if axis is None:
        _, axis = plt.subplots(figsize=(14, 8))
    if len(k_norm.shape) < 2:
        raise ValueError(
            "the scattering intensity should be evaluated on a meshgrid or choose plot_type = 'plot'. "
        )
    else:
        log_si = np.log10(si)
        m, n = log_si.shape
        m /= 2
        n /= 2
        f_0 = axis.imshow(
            log_si,
            extent=[-n, n, -m, m],
            cmap="PRGn",
        )
        plt.colorbar(f_0, ax=axis)
        # axis.title.set_text("Scattering intensity")

        if file_name:
            fig = axis.get_figure()
            fig.savefig(file_name, bbox_inches="tight")
    return axis


def plot_estimation_all(
    point_pattern,
    k_norm,
    estimation,
    exact_sf=None,
    error_bar=False,
    label=r"$\widehat{S}$",
    rasterized=True,
    file_name="",
    window_res=None,
    scale="log",
    **binning_params
):
    r"""Construct 3 subplots: point pattern, associated scattering intensity plot, associated scattering intensity color level (only for 2D point processes).

    Args:
        point_pattern (:py:class:`~structure_factor.point_pattern.PointPattern`): Object of type PointPattern containing a realization ``point_pattern.points`` of a point process, the window where the points were simulated ``point_pattern.window`` and (optionally) the intensity of the point process ``point_pattern.intensity``.

        k_norm (np.ndarray): Wavenumbers.

        estimation (np.ndarray): Scattering intensity corresponding to ``k_norm``.

        exact_sf (callable, optional): Structure factor of the point process. Defaults to None.

        error_bar (bool, optional): If ``True``, ``k_norm`` and correspondingly ``estimation`` are divided into sub-intervals (bins). Over each bin, the mean and the standard deviation of ``estimation`` are derived and visualized on the plot. Note that each error bar corresponds to the mean +/- 3 standard deviation. To specify the number of bins, add it to the kwargs argument ``binning_params``. For more details see :py:meth:`~structure_factor.utils._bin_statistics`. Defaults to False.

        rasterized (bool, optional): Rasterized option of `matlplotlib.plot <https://matplotlib.org/stable/api/_as_gen/matplotlib.pyplot.plot.html#:~:text=float-,rasterized,-bool>`_. Default to True.

        file_name (str, optional): Name used to save the figure. The available output formats depend on the backend being used. Defaults to "".

        window_res (:py:class:`~structure_factor.spatial_windows.AbstractSpatialWindow`, optional): New restriction window. It is useful when the sample of points is large, so for time and visualization purposes, it is better to restrict the plot of the point process to a smaller window. Defaults to None.

        scale(str, optional): Trigger between plot scales of `matplotlib.plot <https://matplotlib.org/stable/api/_as_gen/matplotlib.axes.Axes.set_xscale.html>`_. Default to `log`.

    """
    figure, axes = plt.subplots(1, 3, figsize=(24, 6))

    point_pattern.plot(axis=axes[0], window_res=window_res)
    plot_estimation_showcase(
        k_norm,
        estimation,
        axis=axes[1],
        exact_sf=exact_sf,
        error_bar=error_bar,
        label=label,
        rasterized=rasterized,
        file_name="",
        scale=scale,
        **binning_params,
    )
    plot_estimation_imshow(k_norm, estimation, axes[2], file_name="")

    if file_name:
        figure.savefig(file_name, bbox_inches="tight")

    return axes


def plot_sf_hankel_quadrature(
    k_norm,
    estimation,
    axis,
    scale,
    k_norm_min,
    exact_sf,
    color,
    error_bar,
    label,
    file_name,
    **binning_params
):
    r"""Plot the approximations of the structure factor (results of :py:meth:`~structure_factor.hankel_quadrature`) with means and error bars over bins, see :py:meth:`~structure_factor.utils._bin_statistics`.

    Args:

        k_norm (np.array): Vector of wavenumbers (i.e., norms of waves) on which the structure factor has been approximated.

        estimation (np.array): Approximation of the structure factor corresponding to ``k_norm``.

        axis (matplotlib.axis): Support axis of the plots.

        scale(str): Trigger between plot scales of `matplotlib.plot <https://matplotlib.org/stable/api/_as_gen/matplotlib.axes.Axes.set_xscale.html>`_.

        k_norm_min (float): Estimated lower bound of the wavenumbers (only when ``estimation`` was approximated using **Ogata quadrature**).

        exact_sf (callable): Theoretical structure factor of the point process.

        error_bar (bool): If ``True``, ``k_norm`` and correspondingly ``si`` are divided into sub-intervals (bins). Over each bin, the mean and the standard deviation of ``si`` are derived and visualized on the plot. Note that each error bar corresponds to the mean +/- 3 standard deviation. To specify the number of bins, add it to the kwargs argument ``binning_params``. For more details see :py:meth:`~structure_factor.utils._bin_statistics`. Defaults to False.

        file_name (str): Name used to save the figure. The available output formats depend on the backend being used.

        label (regexp):  Label of the plot.


    Keyword Args:
        binning_params: (dict): Used when ``error_bar=True``, by the method :py:meth:`~structure_factor.utils_bin_statistics` as keyword arguments (except ``"statistic"``) of ``scipy.stats.binned_statistic``.

    """
    if axis is None:
        fig, axis = plt.subplots(figsize=(8, 5))

    plot_approximation(
        k_norm,
        estimation,
        axis=axis,
        label=label,
        marker=".",
        linestyle="",
        color=color,
        markersize=4,
        scale=scale,
        rasterized=False,
    )
    if exact_sf is not None:
        plot_exact(k_norm, exact_sf(k_norm), axis=axis, label=r"Exact $S(k)$")
    if error_bar:
        plot_summary(k_norm, estimation, axis=axis, scale=scale, **binning_params)
    plot_poisson(k_norm, axis=axis)
    if k_norm_min is not None:
        sf_interpolate = interpolate.interp1d(
            k_norm, estimation, axis=0, fill_value="extrapolate", kind="cubic"
        )
        axis.loglog(
            k_norm_min,
            sf_interpolate(k_norm_min),
            "ro",
            label=r"$k_{min}$",
        )
    axis.legend()
    axis.set_xlabel(r"Wavenumber ($k$)")
    axis.set_ylabel(r"Structure factor ($S(k)$)")
    plt.show()
    if file_name:
        fig = axis.get_figure()
        fig.savefig(file_name, bbox_inches="tight")
    return axis<|MERGE_RESOLUTION|>--- conflicted
+++ resolved
@@ -16,36 +16,6 @@
     return np.random.default_rng(seed)
 
 
-<<<<<<< HEAD
-# theoretical structure factors and pair correlation functions
-
-
-def pair_correlation_function_ginibre(x):
-    r"""Pair correlation function of the Ginibre Ensemble with intensity  :math:`1/\pi`.
-
-    Args:
-        x (np.array): Points to evaluate on.
-
-    Returns:
-        np.array: Pair correlation function of the Ginibre evaluated on `x`
-    """
-    return 1.0 - np.exp(-(x ** 2))
-
-
-def structure_factor_ginibre(k):
-    r"""Structure factor of the Ginibre Ensemble of intensity :math:`1/\pi`.
-
-    Args:
-        k (np.array): Points to evaluate on.
-
-    Returns:
-        np.array: Structure factor of Ginibre process evaluated on `k`.
-    """
-    return 1.0 - np.exp(-(k ** 2) / 4)
-
-
-=======
->>>>>>> 3b3b57b6
 # utils for hyperuniformity.py
 
 
