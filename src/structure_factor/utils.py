--- conflicted
+++ resolved
@@ -12,22 +12,9 @@
 
 def binning_function(x_vector, y_vector, bins_number):
     """this function divids ``r_vector`` into ``bins_number`` subinterval, and find the associated mean of r_vector,  ,
-
-<<<<<<< HEAD
-    Args:
-        x_vector ([type]): [description]
-        y_vector ([type]): [description]
-        bins_number ([type]): [description]
-
-    Returns:
-        [type]: [description]
-=======
-def binning_function(r_vector, data, bins_number):
-    """
     #todo please detail what the function is doing and why print is used
     #todo consider changing the name binning_function is indeed a function, there's no need to have a "function" in its name
     binning function for ploting the scattering intensity
->>>>>>> 1cc0bc1e
     """
     step = (np.max(x_vector) - np.min(x_vector)) / bins_number
     binned_y = []
