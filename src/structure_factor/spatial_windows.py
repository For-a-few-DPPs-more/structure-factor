#!/usr/bin/env python3
# coding=utf-8

from abc import ABCMeta, abstractmethod

import numpy as np
import scipy as sp
from rpy2 import robjects
from spatstat_interface.interface import SpatstatInterface

from structure_factor.utils import get_random_number_generator


class AbstractSpatialWindow(metaclass=ABCMeta):
    r"""Encapsulate the notion of spatial window in :math:`\mathbb{R}^d`.

    .. note::

        Typical usage:

        :py:class:`~structure_factor.point_pattern.PointPattern` has a :py:attr:`~structure_factor.point_pattern.PointPattern.window` argument/attribute.

    .. seealso::

        - :py:class:`~structure_factor.spatial_windows.BallWindow`, :py:class:`~structure_factor.spatial_windows.UnitBallWindow`
        - :py:class:`~structure_factor.spatial_windows.BoxWindow`, :py:class:`~structure_factor.spatial_windows.UnitBoxWindow`
    """

    @property
    @abstractmethod
    def dimension(self):
        """Return the ambient dimension of the corresponding window."""

    @property
    @abstractmethod
    def volume(self):
        """Compute the volume of the corresponding window."""

    @abstractmethod
    def __contains__(self, point):
        """Return True if :math:`d` dimensional vector ``point`` falls inside the corresponding :math:`d` dimensional window, otherwise return False.

        Args:
            point (numpy.ndarray): :math:`d` dimensional vector to test.
        """

    def indicator_function(self, points):
        r"""Return the indicator function of the corresponding window evaluated at each of the :math:`n` ``points``.

        Args:
            points (numpy.ndarray): vector of size :math:`d` or array of size :math:`n \times d` containing point(s) to be tested.
        Returns:
            bool or numpy.ndarray:
            - If :math:`n=1`, bool,
            - If :math:`n>1`, :math:`n` dimensional boolean array.
        """
        if points.ndim == 1 and points.size == self.dimension:
            return points in self
        return np.apply_along_axis(self.__contains__, axis=1, arr=points)

    @abstractmethod
    def rand(self, n=1, seed=None):
        r"""Generate `n` points uniformly at random in the corresponding spatial window.

        Args:
            n (int, optional): Number of points. Defaults to 1.
            seed (int or np.random.Generator, optional): Defaults to None.

        Returns:
            numpy.ndarray:
            - If :math:`n=1`, :math:`d` dimensional vector
            - If :math:`n>1`, :math:`n \times d` array containing the points.
        """


class BallWindow(AbstractSpatialWindow):
<<<<<<< HEAD
    """Create a :math:`d` dimensional ball window.

    Example:

        .. literalinclude:: code/spatial_window_example.py
            :language: python
            :lines: 1-4

        .. testoutput::

            The volume of the window is equal to 50.26548245743669
    """
=======
    """Create a :math:`d` dimensional ball window :math:`B(c, r)`, where :math:`c \in \mathbb{R}^d` and :math:`r>0`."""
>>>>>>> a500c6f8

    def __init__(self, center, radius=1.0):
        """Initialize a :math:`d` dimensional ball window :math:`B(c, r)` from the prescribed ``center`` and ``radius``.

        Args:
            center (numpy.ndarray): center :math:`c` of the ball.
            radius (float, optional): radius :math:`r > 0` of the ball. Defaults to 1.0.
        """
        _center = np.array(center)
        if not _center.ndim == 1:
            raise ValueError("center must be 1D numpy.ndarray")
        if not radius > 0:
            raise ValueError("radius must be positive")
        self.center = _center
        self.radius = radius

    @property
    def dimension(self):
        return len(self.center)

    @property
    def volume(self):
        d, r = self.dimension, self.radius
        if d == 1:
            return 2 * r
        if d == 2:
            return np.pi * r ** 2
        return np.pi ** (d / 2) * r ** d / sp.special.gamma(d / 2 + 1)

    def __contains__(self, point):
        _point = np.array(point)
        assert _point.ndim == 1 and _point.size == self.dimension
        return self.indicator_function(_point)

    def indicator_function(self, points):
        return np.linalg.norm(points - self.center, axis=-1) <= self.radius

    def rand(self, n=1, seed=None):
        # Method of dropped coordinates
        # Efficiently sampling vectors and coordinates from the n-sphere and n-ball
        # Voelker, Aaron and Gosmann, Jan and Stewart, Terrence
        # doi: 10.13140/RG.2.2.15829.01767/1
        rng = get_random_number_generator(seed)
        d = self.dimension
        points = rng.standard_normal(size=(n, d + 2))
        points /= np.linalg.norm(points, axis=-1, keepdims=True)
        idx = 0 if n == 1 else slice(0, n)
        return self.center + self.radius * points[idx, :d]

    def to_spatstat_owin(self, **params):
        """Convert the object to a ``spatstat.geom.disc`` R object of type ``disc``, which is a subtype of ``owin``.

        Args:
            params (dict): optional keyword arguments passed to ``spatstat.geom.disc``.

        Returns:
            spatstat.geom.disc: R object.

        .. seealso::

            `https://rdocumentation.org/packages/spatstat.geom/versions/2.2-0/topics/disc <https://rdocumentation.org/packages/spatstat.geom/versions/2.2-0/topics/disc>`_
        """
        spatstat = SpatstatInterface(update=False)
        spatstat.import_package("geom", update=False)
        r = self.radius
        c = robjects.vectors.FloatVector(self.center)
        return spatstat.geom.disc(radius=r, centre=c, **params)


class UnitBallWindow(BallWindow):
    r"""Create a d-dimensional unit ball window :math:`B(c, r=1)`, where :math:`c \in \mathbb{R}^d`.

    ``UnitBallWindow(center) = BallWindow(center, radius=1.0)``
    """

    def __init__(self, center):
        """Initialize a :math:`d` dimensional unit ball window :math:`B(c, r=1)` from the prescribed ``center``.

        Args:
            center (numpy.ndarray, optional): center :math:`c` of the ball.
        """
        super().__init__(center, radius=1.0)


class BoxWindow(AbstractSpatialWindow):
<<<<<<< HEAD
    r"""Create a :math:`d` dimensional box window :math:`\prod_{i=1}^{d} [a_i, b_i]` from ``bounds[i, :]`` :math:`=[a_i, b_i]`.

    Example:

        .. literalinclude:: code/spatial_window_example.py
            :language: python
            :lines: 6-10

        .. testoutput::

            The volume of the window is equal to 64
    """
=======
    r"""Create a :math:`d` dimensional box window :math:`\prod_{i=1}^{d} [a_i, b_i]`."""
>>>>>>> a500c6f8

    def __init__(self, bounds):
        r"""Initialize :math:`d` dimensional unit box window the prescibed  ``bounds[i, :]`` :math:`=[a_i, b_i]`.

        Args:
            bounds (numpy.ndarray): :math:`d \times 2` array describing the bounds of the box.
        """
        _bounds = np.atleast_2d(bounds)
        if _bounds.ndim != 2 or _bounds.shape[1] != 2:
            raise ValueError("bounds must be d x 2 numpy.ndarray")
        if np.any(np.diff(_bounds, axis=-1) <= 0):
            raise ValueError("all bounds [a_i, b_i] must satisfy a_i < b_i")
        # use transpose to facilitate operations (unpacking, diff, rand, etc)
        self._bounds = np.transpose(_bounds)

    @property
    def bounds(self):
        r"""Return the bounds decribing the BoxWindow.

        ``bounds[i, :]`` :math:`=[a_i, b_i]`.
        """
        return np.transpose(self._bounds)

    @property
    def dimension(self):
        return self._bounds.shape[1]

    @property
    def volume(self):
        return np.prod(np.diff(self._bounds, axis=0))

    def __contains__(self, point):
        _point = np.array(point)
        assert _point.ndim == 1 and _point.size == self.dimension
        return self.indicator_function(_point)

    def indicator_function(self, points):
        a, b = self._bounds
        return np.logical_and(
            np.all(a <= points, axis=-1), np.all(points <= b, axis=-1)
        )

    def rand(self, n=1, seed=None):
        rng = get_random_number_generator(seed)
        a, b = self._bounds
        d = self.dimension
        return rng.uniform(a, b, size=(d,) if n == 1 else (n, d))

    def to_spatstat_owin(self, **params):
        """Convert the object to a ``spatstat.geom.owin`` R object of type  ``owin``.

        Args:
            params (dict): optional keyword arguments passed to ``spatstat.geom.owin``.

        Returns:
            spatstat.geom.owin: R object.

        .. seealso::

            `https://rdocumentation.org/packages/spatstat.geom/versions/2.2-0/topics/owin <https://rdocumentation.org/packages/spatstat.geom/versions/2.2-0/topics/owin>`_
        """
        if self.dimension != 2:
            raise NotImplementedError("spatstat only handles 2D windows")
        spatstat = SpatstatInterface(update=False)
        spatstat.import_package("geom", update=False)
        a, b = self._bounds
        x = robjects.vectors.FloatVector(a)
        y = robjects.vectors.FloatVector(b)
        return spatstat.geom.owin(xrange=x, yrange=y, **params)


class UnitBoxWindow(BoxWindow):
    r"""Create a :math:`d` dimensional unit box window :math:`\prod_{i=1}^{d} [c_i - \frac{1}{2}, c_i + \frac{1}{2}]` where :math:`c \in \mathbb{R}^d`."""

    def __init__(self, center):
        r"""Initialize a :math:`d` dimensional unit box window :math:`\prod_{i=1}^{d} [c_i - \frac{1}{2}, c_i + \frac{1}{2}]`, i.e., a box window with length equal to 1 and prescribed ``center``, such that :math:`c_i=` ``center[i]``.

        Args:
            center (numpy.ndarray): center :math:`c` of the box.
        """
        if np.ndim(center) != 1:
            raise ValueError("center must be 1D array.")

        bounds = np.add.outer(center, [-0.5, 0.5])
        super().__init__(bounds)<|MERGE_RESOLUTION|>--- conflicted
+++ resolved
@@ -74,7 +74,6 @@
 
 
 class BallWindow(AbstractSpatialWindow):
-<<<<<<< HEAD
     """Create a :math:`d` dimensional ball window.
 
     Example:
@@ -87,9 +86,6 @@
 
             The volume of the window is equal to 50.26548245743669
     """
-=======
-    """Create a :math:`d` dimensional ball window :math:`B(c, r)`, where :math:`c \in \mathbb{R}^d` and :math:`r>0`."""
->>>>>>> a500c6f8
 
     def __init__(self, center, radius=1.0):
         """Initialize a :math:`d` dimensional ball window :math:`B(c, r)` from the prescribed ``center`` and ``radius``.
@@ -175,7 +171,6 @@
 
 
 class BoxWindow(AbstractSpatialWindow):
-<<<<<<< HEAD
     r"""Create a :math:`d` dimensional box window :math:`\prod_{i=1}^{d} [a_i, b_i]` from ``bounds[i, :]`` :math:`=[a_i, b_i]`.
 
     Example:
@@ -188,9 +183,6 @@
 
             The volume of the window is equal to 64
     """
-=======
-    r"""Create a :math:`d` dimensional box window :math:`\prod_{i=1}^{d} [a_i, b_i]`."""
->>>>>>> a500c6f8
 
     def __init__(self, bounds):
         r"""Initialize :math:`d` dimensional unit box window the prescibed  ``bounds[i, :]`` :math:`=[a_i, b_i]`.
