import warnings
from itertools import product

import numpy as np
import pandas as pd
import rpy2.robjects as robjects
import scipy.interpolate as interpolate
from spatstat_interface.interface import SpatstatInterface

import structure_factor.utils as utils
from structure_factor.point_pattern import PointPattern
from structure_factor.spatial_windows import BoxWindow, check_cubic_window
from structure_factor.spectral_estimator import (
    multitapered_periodogram,
    select_periodogram_isotropic,
    select_tapered_periodogram_non_isotropic,
)
from structure_factor.tapers import BartlettTaper, SineTaper
from structure_factor.transforms import RadiallySymmetricFourierTransform


class StructureFactor:
    r"""Implementation of various estimators of the structure factor of a point process.
    Args:
        point_pattern (:py:class:`~structure_factor.point_pattern.PointPattern`): Object of type PointPattern containing a realization ``point_pattern.points`` of a point process, the window where the points were simulated ``point_pattern.window`` and (optionally) the intensity of the point process ``point_pattern.intensity``.
    .. proof:definition::
        The structure factor :math:`S` of a d dimensional stationary point process :math:`\mathcal{X}` with intensity :math:`\rho`, is defined by,
        .. math::
            S(\mathbf{k}) = 1 + \rho \mathcal{F}(g-1)(\mathbf{k}),
        where :math:`\mathcal{F}` denotes the Fourier transform, :math:`g` the pair correlation function of :math:`\mathcal{X}`, :math:`\mathbf{k}` a wave vector of :math:`\mathbb{R}^d` (we denote the associated wavenumber :math:`\|\mathbf{k}\|_2` by :math:`k`, :cite:`Tor18`, (Section 2.1, equation (13)).
    .. note::
        **This class contains:**
            - Three estimators of the structure factor:
                - :meth:`scattering_intensity`: The scattering intensity estimator.
                - :meth:`hankel_quadrature` with ``method="Ogata"``: Based on Ogata quadrature for approximating the Hankel transform :cite:`Oga05`.
                - :meth:`hankel_quadrature` with ``method="BaddourChouinard"``: Based on Baddour and Chouinard Discrete Hankel transform :cite:`BaCh15`.
            - Two estimators of the pair correlation function :
                - :meth:`compute_pcf` with ``method="ppp"``: Uses Epanechnikov kernel and a bandwidth selected by Stoyan's rule of thumb.
                - :meth:`compute_pcf` with ``method="fv"``: Uses the derivative of Ripley's K function.
                This 2 estimators are obtained using `spatstat-interface <https://github.com/For-a-few-DPPs-more/spatstat-interface>`_ which builds a hidden interface with the package `spatstat <https://github.com/spatstat/spatstat>`_ of the programming language R.
            - :meth:`interpolate_pcf`: Interpolates the output results of :meth:`compute_pcf`.
            - :meth:`plot_scattering_intensity`,  :meth:`plot_pcf` and :meth:`plot_sf_hankel_quadrature`: Visualize the output result of the methods :meth:`scattering_intensity`, :meth:`compute_pcf` and :meth:`hankel_quadrature` respectively.
    """

    def __init__(self, point_pattern):
        r"""Initialize StructureFactor from ``point_pattern``.
        Args:
            point_pattern (:py:class:`~structure_factor.point_pattern.PointPattern`): Object of type point pattern which contains a realization ``point_pattern.points`` of a point process, the window where the points were simulated ``point_pattern.window`` and (optionally) the intensity of the point process ``point_pattern.intensity``.
        """
        assert isinstance(point_pattern, PointPattern)
        self.point_pattern = point_pattern  # the point pattern
        self.k_norm_min = None  # minimal bounds on the wavenumbers for Ogata method

    @property
    def dimension(self):
        """Ambient dimension of the underlying point process."""
        return self.point_pattern.dimension

<<<<<<< HEAD
    #! pass on doc
    def scattering_intensity(self, k=None, debiased=True, undirect=False, **params):
=======
    def scattering_intensity(self, k=None, debiased=True, direct=False, **params):
>>>>>>> 8b6bd05e
        r"""Compute the scattering intensity (an estimator of the structure factor) of the point process encapsulated in ``point_pattern``.

        By default, the scattering intensity is evaluated on a specific set of wavevectors called **allowed wavevectors** that minimizes the approximation errors.

         Args:
             k (np.ndarray, optional): n wavevectors of d columns (d is the dimension of the space) on which the scattering intensity to be evaluated. It is recommended to keep the default ``k`` and to specify ``k_max`` instead, to get the evaluations on a subset of the total set of allowed wavevectors. Defaults to None.

             k_max (float, specific option for allowed wavevectors): Supremum of the components of the allowed wavevectors on which the scattering intensity to be evaluated; i.e., for any allowed wavevector :math:`\mathbf{k}=(k_1,...,k_d)`, :math:`k_i \leq k\_max` for all i. This implies that the maximum of the output vector ``k_norm`` will be approximately equal to the norm of the vector :math:`(k\_max, ... k\_max)`. Defaults to 5.

             meshgrid_shape (tuple, specific option for allowed wavevectors): Tuple of length `d`, where each element specifies the number of components over an axis. These axes are crossed to form a subset of :math:`\mathbb{Z}^d` used to construct a set of allowed wavevectors. i.g., if d=2, setting meshgid_shape=(2,3) will construct a meshgrid of allowed wavevectors formed by a vector of 2 values over the x-axis and a vector of 3 values over the y-axis. Defaults to None, which will run the calculation over **all** the allowed wavevectors.

         Returns:
             tuple(numpy.ndarray, numpy.ndarray):
                 - k_norm: Wavenumber(s) (i.e., the vector of the norm(s) of the wavevector(s)) on which the scattering intensity has been evaluated.
                 - si: Evaluation(s) of the scattering intensity corresponding to ``k_norm``.

         Example:

             .. literalinclude:: code/si_example.py
                 :language: python
                 :lines: 1-19
                 :emphasize-lines: 17-19

         .. proof:definition::

             The scattering intensity :math:`\widehat{S}_{SI}` is an ensemble estimator of the structure factor :math:`S` of an ergodic stationary point process :math:`\mathcal{X} \subset \mathbb{R}^d`. It is accessible from a realization :math:`\mathcal{X}\cap W =\{\mathbf{x}_i\}_{i=1}^N` of :math:`\mathcal{X}` within a **cubic** window :math:`W=[-L/2, L/2]^d`.

             .. math::
                 \widehat{S}_{SI}(\mathbf{k}) =
                 \frac{1}{N}\left\lvert
                     \sum_{j=1}^N
                         \exp(- i \left\langle \mathbf{k}, \mathbf{x_j} \right\rangle)
                 \right\rvert^2

             for a specific set of wavevectors

             .. math::
                 \mathbf{k} \in \{
                 \frac{2 \pi}{L} \mathbf{n},\,
                 \text{for} \; \mathbf{n} \in (\mathbb{Z}^d)^\ast \}

             called in the physics jargon **allowed wavevectors** or dual lattice :cite:`KlaLasYog20`.

         .. note::

             **Typical usage**:
                 - If the realization of the point process :math:`\{\mathbf{x}_j\}_{j=1}^N` is not supported on a cubic window, use the method :py:class:`~structure_factor.point_pattern.PointPattern.restrict_to_window` to extract a sub-sample within a cubic window.
                 - Do not specify the input argument ``k``. It is rather recommended to specify ``k_max`` and/or ``meshgrid_shape`` if needed. This allows :meth:`scattering_intensity` to operate automatically on a set of allowed wavevectors (see :py:meth:`~structure_factor.utils.allowed_wave_vectors`).

             .. important::
                 Specifying the meshgrid argument ``meshgrid_shape`` is useful if the number of points of the realization is big. In this case, the evaluation of :math:`\widehat{S}_{SI}` on the total set of allowed wavevectors may be time-consuming.
        """
        # Default params for allowed values
        params.setdefault("k_max", 5)
        k_max = params["k_max"]
        assert isinstance(k_max, (float, int))

        params.setdefault("meshgrid_shape", None)
        meshgrid_shape = params["meshgrid_shape"]
        point_pattern = self.point_pattern
        d = point_pattern.dimension

        window = point_pattern.window
        if not isinstance(window, BoxWindow):
            warnings.warn(
                message="The window should be a 'cubic' BoxWindow to minimize the error of approximating the structure factor by the scattering intensity. Hint: use PointPattern.restrict_to_window."
            )

        if k is None:
            if not debiased:
                raise ValueError("when k is None debiased must be True.")
            if meshgrid_shape is not None and len(meshgrid_shape) != d:
                raise ValueError(
                    "Each wavevector should belong to the same dimension (d) of the point process, i.e., len(meshgrid_shape) = d."
                )
            check_cubic_window(window)
            L = np.diff(window.bounds[0])
            k = utils.allowed_wave_vectors(d, L, k_max, meshgrid_shape)

        elif k.shape[1] != d:
            raise ValueError(
                "`k` should have d columns, where d is the dimension of the ambient space where the points forming the point pattern live."
            )

        _, si = self.tapered_periodogram(
            k,
            taper=BartlettTaper(),
            debiased=debiased,
            direct=direct,
            isotropic=False,
        )

        return k, si

    def tapered_periodogram(
        self, k, taper, debiased=False, direct=True, isotropic=False
    ):
        if isotropic:
            selector = select_periodogram_isotropic
        else:
            selector = select_tapered_periodogram_non_isotropic

        estimator = selector(debiased, direct)
        estimated_sf = estimator(k, self.point_pattern, taper)
        k_norm = np.linalg.norm(k, axis=1)
        return k_norm, estimated_sf

    # todo to be removed
    def tapered_debiased(self, k, taper, direct=True):
        debiased, isotropic = True, False
        return self.tapered_periodogram(k, taper, debiased, direct, isotropic)

    # !name taperED
    def multitaper_periodogram(
        self, k, P=3, taper_p=SineTaper, debiased=False, direct=True
    ):
        d = self.point_pattern.dimension
        params = product(*(range(1, P + 1) for _ in range(d)))
        tapers = (taper_p(p) for p in params)
        sf = multitapered_periodogram(
            k,
            self.point_pattern,
            *tapers,
            debiased=debiased,
            direct=direct,
        )
        k_norm = np.linalg.norm(k, axis=1)
        return k_norm, sf

    # todo to be removed
    def multitaper_periodogram_debiased(self, k, P=3, taper_p=SineTaper, direct=True):
        return self.multitaper_periodogram(
            k, P=P, taper_p=taper_p, debiased=True, direct=direct
        )

    def plot_scattering_intensity(
        self,
        k,
        si,
        axes=None,
        plot_type="radial",
        positive=False,
        exact_sf=None,
        error_bar=False,
        file_name="",
        window_res=None,
        **binning_params
    ):
        """Visualize the results of the method :py:meth:`~structure_factor.structure_factor.StructureFactor.scattering_intensity`.
        Args:
            k (numpy.array): Wavevector(s) on which the scattering intensity has been approximated.
            si (numpy.array): Approximated scattering intensity associated to `k`.
            axes (matplotlib.axis, optional): Support axes of the plots. Defaults to None.
            plot_type (str, optional): ("radial", "imshow", "all"). Type of the plot to visualize. Defaults to "radial".
                    - If "radial", the output is a loglog plot.
                    - If "imshow" (option available only for a 2D point process), the output is a (2D) color level plot.
                    - If "all" (option available only for a 2D point process), the result contains 3 subplots: the point pattern (or a restriction to a specific window if ``window_res`` is set), the loglog radial plot, and the color level plot. Note that the options "imshow" and "all" couldn't be used, if ``k`` is not a meshgrid.

            positive (bool): If True, plots only the positive values of si.
            exact_sf (callable, optional): Theoretical structure factor of the point process. Defaults to None.

            error_bar (bool, optional): If ``True``, ``k_norm`` and correspondingly ``si`` are divided into sub-intervals (bins). Over each bin, the mean and the standard deviation of ``si`` are derived and visualized on the plot. Note that each error bar corresponds to the mean +/- 3 standard deviation. To specify the number of bins, add it to the kwargs argument ``binning_params``. For more details see :py:meth:`~structure_factor.utils._bin_statistics`. Defaults to False.
            file_name (str, optional): Name used to save the figure. The available output formats depend on the backend being used. Defaults to "".
            window_res (:py:class:`~structure_factor.spatial_windows.AbstractSpatialWindow`, optional): New restriction window. It is useful when the sample of points is large, so for time and visualization purposes, it is better to restrict the plot of the point process to a smaller window. Defaults to None.
        Keyword Args:
            binning_params: (dict): Used when ``error_bar=True``, by the method :py:meth:`~structure_factor.utils_bin_statistics` as keyword arguments (except ``"statistic"``) of ``scipy.stats.binned_statistic``.
        Returns:
            matplotlib.plot: Plot of the approximated structure factor.
        Example:
            .. literalinclude:: code/si_example.py
                :language: python
                :lines: 22-29
            .. plot:: code/si_example.py
                :include-source: False
                :alt: alternate text
                :align: center
        """
        k_norm = np.linalg.norm(k, axis=1)

        # unplot possible negative values
        if positive:
            si_ = si
            si = si[si_ >= 0]
            k_norm = k_norm[si_ >= 0]

        if plot_type == "radial":
            return utils.plot_si_showcase(
                k_norm, si, axes, exact_sf, error_bar, file_name, **binning_params
            )
        #! todo k may be already a meshgrid and add a warning else
        elif plot_type == "imshow":
            n_grid = int(np.sqrt(k_norm.shape[0]))
            grid_shape = (n_grid, n_grid)
            if self.dimension != 2:
                raise ValueError(
                    "This plot option is adapted only for a 2D point process. Please use plot_type ='radial'."
                )

            si = si.reshape(grid_shape)
            k_norm = k_norm.reshape(grid_shape)
            return utils.plot_si_imshow(k_norm, si, axes, file_name)

        elif plot_type == "all":

            n_grid = int(np.sqrt(k_norm.shape[0]))
            grid_shape = (n_grid, n_grid)
            if self.dimension != 2:
                raise ValueError(
                    "The option 'all' is available for 2D point processes."
                )

            si = si.reshape(grid_shape)
            k_norm = k_norm.reshape(grid_shape)
            return utils.plot_si_all(
                self.point_pattern,
                k_norm,
                si,
                exact_sf(k_norm),
                error_bar,
                file_name,
                window_res,
                **binning_params,
            )
        else:
            raise ValueError(
                "plot_type must be chosen among ('all', 'radial', 'imshow')."
            )

    def compute_pcf(self, method="fv", install_spatstat=False, **params):
        r"""Estimate the pair correlation function (pcf) of the point process encapsulated in ``point_pattern`` (only for stationary isotropic point processes of :math:`\mathbb{R}^2`). The available methods are the methods ``spastat.core.pcf_ppp`` and ``spastat.core.pcf_fv`` of the `R` package `spatstat <https://github.com/spatstat/spatstat>`_.
        .. warning::
            This function requires the `R programming language <https://cran.r-project.org/>`_ to be installed on your local machine since it relies on the Python package `spatstat-interface <https://github.com/For-a-few-DPPs-more/spatstat-interface>`_. This doesn't require any knowledge of the programming language R.
        Args:
            method (str, optional): Choose between ``"ppp"`` or ``"fv"`` referring respectively to `spatstat.core.pcf.ppp <https://www.rdocumentation.org/packages/spatstat.core/versions/2.1-2/topics/pcf.ppp>`_ and `spatsta.core.pcf.fv <https://www.rdocumentation.org/packages/spatstat.core/versions/2.1-2/topics/pcf.fv>`_. These 2 methods approximate the pair correlation function of a point process from a realization of the underlying point process using some edge corrections and some basic approximations. For more details see :cite:`Rbook15`. Defaults to ``"fv"``.
            install_spatstat (bool, optional): If ``True``, the `R` package `spatstat <https://github.com/spatstat/spatstat>`_  will be automatically updated or installed (if not present) on your local machine, see also `spatstat-interface <https://github.com/For-a-few-DPPs-more/spatstat-interface>`_. Note that this requires the installation of the `R programming language <https://cran.r-project.org/>`_ on your local machine.
        Keyword Args:
            params (dict):
                - if ``method = "ppp"``
                    - keyword arguments of `spastat.core.pcf.ppp <https://rdrr.io/cran/spatstat.core/man/pcf.ppp.html>`_,
                - if ``method = "fv"``
                    - Kest = dict(keyword arguments of `spastat.core.Kest <https://rdrr.io/github/spatstat/spatstat.core/man/Kest.html>`_),
                    - fv = dict( keyword arguments of `spastat.core.pcf.fv <https://rdrr.io/cran/spatstat.core/man/pcf.fv.html>`_).
        Returns:
            pandas.DataFrame: Version of the output of `spatstat.core.pcf.ppp <https://www.rdocumentation.org/packages/spatstat.core/versions/2.1-2/topics/pcf.ppp>`_ or `spatsta.core.pcf.fv <https://www.rdocumentation.org/packages/spatstat.core/versions/2.1-2/topics/pcf.fv>`_. The first column of the DataFrame is the set of radius on which the pair correlation function was approximated. The others correspond to the approximated pair correlation function with different edge corrections.
        Example:
            .. literalinclude:: code/pcf_example.py
                :language: python
                :lines: 1-14
                :emphasize-lines: 12-14
        .. proof:definition::
            The pair correlation function of a stationary point process :math:`\mathcal{X}` of intensity :math:`\rho` is the function :math:`g` satisfying (when it exists),
            .. math::
                \mathbb{E} \bigg[ \sum_{\mathbf{x}, \mathbf{y} \in \mathcal{X}}^{\neq}
                f(\mathbf{x}, \mathbf{y}) \bigg] = \int_{\mathbb{R}^d \times \mathbb{R}^d} f(\mathbf{x}+\mathbf{y}, \mathbf{y})\rho^{2} g(\mathbf{x}) \mathrm{d} \mathbf{x} \mathrm{d}\mathbf{y},
            for any non-negative smooth function :math:`f`  with compact support.
        """
        assert self.point_pattern.dimension == 2 or self.point_pattern.dimension == 3

        assert method in ("ppp", "fv")

        # core, geom and other subpackages are updated if install_spatstat
        spatstat = SpatstatInterface(update=install_spatstat)
        spatstat.import_package("core", "geom", update=False)

        data = self.point_pattern.convert_to_spatstat_ppp()

        if method == "ppp":
            r = params.get("r", None)
            if r is not None and isinstance(r, np.ndarray):
                params["r"] = robjects.vectors.FloatVector(r)
            pcf = spatstat.core.pcf_ppp(data, **params)

        if method == "fv":
            params_Kest = params.get("Kest", dict())
            Kest_r = params_Kest.get("r", None)
            if Kest_r is not None and isinstance(Kest_r, np.ndarray):
                params_Kest["r"] = robjects.vectors.FloatVector(Kest_r)
            k_ripley = spatstat.core.Kest(data, **params_Kest)
            params_fv = params.get("fv", dict())
            pcf = spatstat.core.pcf_fv(k_ripley, **params_fv)
        return pd.DataFrame(np.array(pcf).T, columns=pcf.names).drop(["theo"], axis=1)

    def plot_pcf(self, pcf_dataframe, exact_pcf=None, file_name="", **kwargs):
        """Display the data frame output of the method :py:meth:`~structure_factor.structure_factor.StructureFactor.compute_pcf`.
        Args:
            pcf_dataframe (pandas.DataFrame): Output DataFrame of the method :py:meth:`~structure_factor.structure_factor.StructureFactor.compute_pcf`.
            exact_pcf (np.array, optional): Evaluations of the theoretical pair correlation function of the point process on `r` (first column of `pcf_dataframe`). Defaults to None.
            file_name (str, optional): Name used to save the figure. The available output formats depend on the backend being used. Defaults to "".
        Keyword Args:
            kwargs (dict): Keyword arguments of the function `pandas.DataFrame.plot.line <https://pandas.pydata.org/pandas-docs/stable/reference/api/pandas.DataFrame.plot.line.html>`_.
        Returns:
            matplotlib.plot: Plot of the output of :py:meth:`~structure_factor.structure_factor.StructureFactor.compute_pcf`.
        Example:
            .. literalinclude:: code/pcf_example.py
                :language: python
                :lines: 16-
            .. plot:: code/pcf_example.py
                :include-source: False
                :alt: alternate text
                :align: center
        """
        return utils.plot_pcf(pcf_dataframe, exact_pcf, file_name, **kwargs)

    def interpolate_pcf(self, r, pcf_r, clean=True, **params):
        """Clean (i.e., replace the possible nan, posinf and neginf by zero) and interpolate the vector ``pcf_r`` evaluated at ``r``.
        Args:
            r (numpy.ndarray): Vector of radius. Typically, the first colomun of the output of the method :py:meth:`~structure_factor.structure_factor.StructureFactor.compute_pcf`.
            pcf_r (numpy.ndarray): Vector of approximations of the pair correlation function. Typically, a column from the output of the method :py:meth:`~structure_factor.structure_factor.StructureFactor.compute_pcf`.
            clean (bool, optional): Replace nan, posinf and neginf values of ``pcf_r`` by zero before interpolating. Defaults to True.
        Keyword Args:
            params (dict): Keyword arguments of the function `scipy.interpolate.interp1d <https://docs.scipy.org/doc/scipy/reference/generated/scipy.interpolate.interp1d.html>`_.
        Returns:
            tuple (dict, callable): Dictionary containing the bounds of the support of ``r`` and the resulting output function of the interpolation of ``pcf_r``.
        Example:
            .. literalinclude:: code/sf_baddour_example.py
                :language: python
                :lines: 18-21
        .. note::
            Typically ``pcf_r`` is an approximation of the pair correlation function using the method :py:meth:`~structure_factor.structure_factor.StructureFactor.compute_pcf`. The failure of the approximation method on some specific radius may lead to some bad data like nan, posinf and neginf. This may happen for small radiuses, the reason for replacing them with zero. see :cite:`Rbook15`.
        """
        params.setdefault("fill_value", "extrapolate")
        params.setdefault("kind", "cubic")
        rmin = np.min(r)
        r_max = np.max(r)
        if clean:
            pcf_r = utils.set_nan_inf_to_zero(pcf_r)

        dict_rmin_r_max = dict(rmin=rmin, r_max=r_max)
        pcf = interpolate.interp1d(r, pcf_r, **params)
        return dict_rmin_r_max, pcf

    def hankel_quadrature(self, pcf, k_norm=None, method="BaddourChouinard", **params):
        # ? mettre k_nom avant pcf et donner le choix à l'utilisateur d'enter un None
        r"""Approximate the structure factor of the point process encapsulated in ``point_pattern`` (only for stationary isotropic point processes), using specific approximations of the Hankel transform.
        .. warning::
            This method is actually applicable for 2-dimensional point processes.
        Args:
            pcf (callable): Radially symmetric pair correlation function.
            k_norm (numpy.ndarray, optional): Vector of wavenumbers (i.e., norms of wave vectors) where the structure factor is to be evaluated. Optional if ``method="BaddourChouinard"`` (since this method evaluates the Hankel transform on a specific vector, see :cite:`BaCh15`), but it is **non optional** if ``method="Ogata"``. Defaults to None.
            method (str, optional): Choose between ``"BaddourChouinard"`` or ``"Ogata"``. Defaults to ``"BaddourChouinard"``. Selects the method to be used to compute the Hankel transform corresponding to the symmetric Fourier transform of ``pcf -1``,
                - if ``"BaddourChouinard"``: The Hankel transform is approximated using the Discrete Hankel transform :cite:`BaCh15`. See :py:class:`~structure_factor.transforms.HankelTransformBaddourChouinard`,
                - if ``"Ogata"``: The Hankel transform is approximated using Ogata quadrature :cite:`Oga05`. See :py:class:`~structure_factor.transforms.HankelTransformOgata`.
        Keyword Args:
            params (dict): Keyword arguments passed to the corresponding Hankel transformer selected according to the ``method`` argument.
                - ``method == "Ogata"``, see :py:meth:`~structure_factor.transforms.HankelTransformOgata.compute_transformation_parameters`
                    - ``step_size``
                    - ``nb_points``
                - ``method == "BaddourChouinard"``, see :py:meth:`~structure_factor.transforms.HankelTransformBaddourChouinard.compute_transformation_parameters`
                    - ``r_max``
                    - ``nb_points``
                    - ``interpolotation`` dictionnary containing the keyword arguments of `scipy.integrate.interp1d <https://docs.scipy.org/doc/scipy/reference/generated/scipy.interpolate.interp1d.html>`_ parameters.
        Returns:
            tuple (np.ndarray, np.ndarray):
                - k_norm: Vector of wavenumbers.
                - sf: Evaluations of the structure factor on ``k_norm``.
        Example:
            .. literalinclude:: code/sf_baddour_example.py
                :lines: 1-28
                :emphasize-lines: 23-28
        .. proof:definition::
            The structure factor :math:`S` of a **stationary isotropic** point process :math:`\mathcal{X} \subset \mathbb{R}^d` of intensity :math:`\rho`, can be defined via the Hankel transform :math:`\mathcal{H}_{d/2 -1}` of order :math:`d/2 -1` as follows,
            .. math::
                S(\|\mathbf{k}\|)
                = 1 + \rho \frac{(2 \pi)^{d/2}}{\|\mathbf{k}\|^{d/2 -1}} \mathcal{H}_{d/2 -1}(\tilde g -1)(\|\mathbf{k}\|),
                \quad \tilde g: x \mapsto g(x) x^{d/2 -1},
            where, :math:`g` is the pair correlation function of :math:`\mathcal{X}`.
            This is a result of the relation between the Symmetric Fourier transform and the Hankel Transform.
        .. note::
            **Typical usage**:
                1. Estimate the pair correlation function using :py:meth:`compute_pcf`.
                2. Clean and interpolate the resulting estimation using :py:meth:`interpolate_pcf` to get a **function**.
                3. Pass the resulting interpolated function to :py:meth:`hankel_quadrature` to get an approximation of the structure factor of the point process.
        """
        if self.dimension != 2:
            warnings.warn(
                message="This method is actually applicable for 2-dimensional point processes",
                category=DeprecationWarning,
            )
        assert callable(pcf)
        if method == "Ogata" and k_norm.all() is None:
            raise ValueError(
                "k_norm is not optional while using method='Ogata'. Please provide a vector k_norm in the input. "
            )
        params.setdefault("r_max", None)
        if method == "BaddourChouinard" and params["r_max"] is None:
            raise ValueError(
                "r_max is not optional while using method='BaddourChouinard'. Please specify r_max in the input. "
            )
        ft = RadiallySymmetricFourierTransform(dimension=self.dimension)
        total_pcf = lambda r: pcf(r) - 1.0
        k_norm, ft_k = ft.transform(total_pcf, k_norm, method=method, **params)
        if method == "Ogata" and params["r_max"] is not None:
            params.setdefault("step_size", 0.1)
            step_size = params["step_size"]
            self.k_norm_min = utils._compute_k_min(
                r_max=params["r_max"], step_size=step_size
            )
        sf = 1.0 + self.point_pattern.intensity * ft_k
        return k_norm, sf

    def plot_sf_hankel_quadrature(
        self,
        k_norm,
        sf,
        axis=None,
        k_norm_min=None,
        exact_sf=None,
        error_bar=False,
        file_name="",
        **binning_params
    ):
        r"""Display the output of :py:meth:`hankel_quadrature`.
        Args:
            k_norm (np.array): Vector of wavenumbers (i.e., norms of waves) on which the structure factor has been approximated.
            sf (np.array): Approximation of the structure factor corresponding to ``k_norm``.
            axis (matplotlib.axis, optional): Support axis of the plots. Defaults to None.
            k_norm_min (float, optional): Estimated lower bound of the wavenumbers (only when ``sf`` was approximated using **Ogata quadrature**). Defaults to None.
            exact_sf (callable, optional): Theoretical structure factor of the point process. Defaults to None.
            error_bar (bool, optional): If ``True``, ``k_norm`` and correspondingly ``si`` are divided into sub-intervals (bins). Over each bin, the mean and the standard deviation of ``si`` are derived and visualized on the plot. Note that each error bar corresponds to the mean +/- 3 standard deviation. To specify the number of bins, add it to the kwargs argument ``binning_params``. For more details see :py:meth:`~structure_factor.utils._bin_statistics`. Defaults to False.
            file_name (str, optional): Name used to save the figure. The available output formats depend on the backend being used. Defaults to "".
        Keyword Args:
            binning_params: (dict): Used when ``error_bar=True``, by the method :py:meth:`~structure_factor.utils_bin_statistics` as keyword arguments (except ``"statistic"``) of ``scipy.stats.binned_statistic``.
        Returns:
            matplotlib.plot: Plot the output of :py:meth:`~structure_factor.structure_factor.StructureFactor.hankel_quadrature`.
        Example:
            .. literalinclude:: code/sf_baddour_example.py
                :lines: 31-
            .. plot:: code/sf_baddour_example.py
                :include-source: False
        """
        return utils.plot_sf_hankel_quadrature(
            k_norm,
            sf,
            axis,
            k_norm_min,
            exact_sf,
            error_bar,
            file_name,
            **binning_params,
        )<|MERGE_RESOLUTION|>--- conflicted
+++ resolved
@@ -56,12 +56,7 @@
         """Ambient dimension of the underlying point process."""
         return self.point_pattern.dimension
 
-<<<<<<< HEAD
-    #! pass on doc
-    def scattering_intensity(self, k=None, debiased=True, undirect=False, **params):
-=======
     def scattering_intensity(self, k=None, debiased=True, direct=False, **params):
->>>>>>> 8b6bd05e
         r"""Compute the scattering intensity (an estimator of the structure factor) of the point process encapsulated in ``point_pattern``.
 
         By default, the scattering intensity is evaluated on a specific set of wavevectors called **allowed wavevectors** that minimizes the approximation errors.
