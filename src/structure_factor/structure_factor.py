--- conflicted
+++ resolved
@@ -176,13 +176,8 @@
             wave_vector = np.column_stack((x, x))
         else:
             x_grid = np.linspace(0, maximum_k, int(meshgrid_size))
-<<<<<<< HEAD
-            xx, yy = np.meshgrid(x_grid, x_grid)
-            wave_vector = np.column_stack((xx.ravel(), yy.ravel()))
-=======
             X, Y = np.meshgrid(x_grid, x_grid)
-            wave_vector = np.vstack((X.ravel(), Y.ravel())).T
->>>>>>> 25af0c79
+            wave_vector = np.column_stack((X.ravel(), Y.ravel()))
 
         # todo attributes self.norm_wave_vector and self.scattering_intensity are not defined in __init__ nor used later in code, do ze need to instantiate them ?
         self.norm_wave_vector = np.linalg.norm(wave_vector, axis=1)
@@ -451,11 +446,7 @@
             ax[1].set_ylabel("S(k)")
             ax[1].title.set_text("structure factor of data")
             plt.show()
-<<<<<<< HEAD
-            return norm_k, sf_estimation
-=======
             return (norm_wave_vector, sf_estimation)
->>>>>>> 25af0c79
 
         if arg_2 == "estimation_2":
             if N is None:
